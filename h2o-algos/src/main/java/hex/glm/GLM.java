package hex.glm;

import hex.DataInfo;
import hex.ModelBuilder;
import hex.ModelCategory;
import hex.ModelMetricsBinomial;
import hex.glm.GLMModel.*;
import hex.optimization.ADMM.L1Solver;
import hex.optimization.L_BFGS;
import hex.glm.GLMModel.GLMParameters.Family;
import hex.glm.GLMModel.GLMParameters.Link;
import hex.glm.GLMModel.GLMParameters.Solver;
import hex.glm.GLMTask.*;
import hex.gram.Gram;
import hex.gram.Gram.Cholesky;
import hex.gram.Gram.NonSPDMatrixException;
import hex.optimization.ADMM;
import hex.optimization.ADMM.ProximalSolver;
import hex.optimization.L_BFGS.*;
import hex.optimization.OptimizationUtils.GradientInfo;
import hex.optimization.OptimizationUtils.GradientSolver;
import hex.schemas.GLMV3;
import hex.schemas.ModelBuilderSchema;
import jsr166y.CountedCompleter;
import org.joda.time.format.DateTimeFormat;
import org.joda.time.format.DateTimeFormatter;
import water.*;
import water.H2O.H2OCallback;
import water.exceptions.H2OModelBuilderIllegalArgumentException;
import water.fvec.*;
import water.H2O.H2OCountedCompleter;
import water.parser.BufferedString;
import water.util.*;
import java.util.ArrayList;
import java.util.Arrays;
import java.util.HashMap;
import java.util.concurrent.atomic.AtomicBoolean;

/**
 * Created by tomasnykodym on 8/27/14.
 *
 * Generalized linear model implementation.
 */
public class GLM extends ModelBuilder<GLMModel,GLMParameters,GLMOutput> {
  static final double LINE_SEARCH_STEP = .75;
  public static final double MINLINE_SEARCH_STEP = 1e-4;
  static final int NUM_LINE_SEARCH_STEPS = 16;
  public String _generatedWeights = null;

  public boolean isSupervised(){return true;}
  @Override
  public ModelCategory[] can_build() {
    return new ModelCategory[]{
            ModelCategory.Regression,
            ModelCategory.Binomial,
    };
  }

  @Override public BuilderVisibility builderVisibility() { return BuilderVisibility.Stable; };

  @Override protected void checkMemoryFootPrint() {/* see below */ }
  protected void checkMemoryFootPrint(DataInfo dinfo) {
    if (_parms._solver == Solver.IRLSM && !_parms._lambda_search) {
      HeartBeat hb = H2O.SELF._heartbeat;
      double p = dinfo.fullN() - dinfo.largestCat();
      long mem_usage = (long)(hb._cpus_allowed * (p*p + dinfo.largestCat()) * 8/*doubles*/ * (1+.5*Math.log((double)_train.lastVec().nChunks())/Math.log(2.))); //one gram per core
      long max_mem = hb.get_max_mem();
      if (mem_usage > max_mem) {
        String msg = "Gram matrices (one per thread) won't fit in the driver node's memory ("
                + PrettyPrint.bytes(mem_usage) + " > " + PrettyPrint.bytes(max_mem)
                + ") - try reducing the number of columns and/or the number of categorical factors (or switch to the L-BFGS solver).";
        error("_train", msg);
        cancel(msg);
      }
    }
  }

  public GLM(Key dest, String desc, GLMModel.GLMParameters parms) { super(dest, desc, parms); init(false); }
  public GLM(GLMModel.GLMParameters parms) { super("GLM", parms); init(false); }



  static class TooManyPredictorsException extends RuntimeException {}

  private BetaConstraint _bc = new BetaConstraint();
  DataInfo _dinfo;

  transient GLMTaskInfo [] _tInfos;

  public double likelihood(){
    return _tInfos[0]._ginfo._likelihood;
  }
  private int _lambdaId;
  private transient DataInfo _validDinfo;
  private transient ArrayList<Integer> _scoring_iters = new ArrayList<>();
  // time per iteration in ms

  private static class ScoringHistory {
    private ArrayList<Integer> _scoringIters = new ArrayList<>();
    private ArrayList<Long>    _scoringTimes = new ArrayList<>();
    private ArrayList<Double>  _likelihoods = new ArrayList<>();
    private ArrayList<Double>  _objectives = new ArrayList<>();
    private ArrayList<Double>  _lambdas = new ArrayList<>();
    private ArrayList<Integer> _lambdaIters = new ArrayList<>();
    private ArrayList<Integer> _lambdaPredictors = new ArrayList<>();
    private ArrayList<Double>  _lambdaDevTrain = new ArrayList<>();
    private ArrayList<Double>  _lambdaDevTest = new ArrayList<>();

    public synchronized void addIterationScore(int iter, double likelihood, double obj){
      if(_scoringIters.size() > 0 && _scoringIters.get(_scoringIters.size()-1) == iter)
        return; // do not record twice, happens for the last iteration, need to record scoring history in checkKKTs because of gaussian fam.
      _scoringIters.add(iter);
      _scoringTimes.add(System.currentTimeMillis());
      _likelihoods.add(likelihood);
      _objectives.add(obj);
    }

    public synchronized void addLambdaScore(int iter, double lambda, int preds, double devExpTrain, double devExpTest) {
      _lambdaIters.add(iter);
      _lambdas.add(lambda);
      _lambdaPredictors.add(preds);
      _lambdaDevTrain.add(devExpTrain);
      if(!Double.isNaN(devExpTest))
        _lambdaDevTest.add(devExpTest);
    }

    public synchronized TwoDimTable to2dTable() {
      String [] cnames = new String[]{"timestamp", "duration","iteration", "log_likelihood", "objective"};
      String [] ctypes = new String[]{"string","string","int", "double", "double"};
      String []cformats = new String[]{"%s","%s","%d", "%.5f", "%.5f"};
      if(_lambdaIters.size() > 1) { // lambda search info
        cnames =   ArrayUtils.append(cnames, new String  [] {"lambda","Number of Predictors","Explained Deviance (train)", "Explained Deviance (test)"});
        ctypes =   ArrayUtils.append(ctypes,  new String [] {"double" , "int",                       "double",          "double"});
        cformats = ArrayUtils.append(cformats, new String[] {"%.3f",    "%d",                        "%.3f",            "%.3f"});
      }
      TwoDimTable res = new TwoDimTable("Scoring History", "", new String[_scoringIters.size()], cnames , ctypes, cformats , "");
      int j = 0;
      DateTimeFormatter fmt = DateTimeFormat.forPattern("yyyy-MM-dd HH:mm:ss");
      for (int i = 0; i < _scoringIters.size(); ++i) {
        int col = 0;
        res.set(i, col++, fmt.print(_scoringTimes.get(i)));
        res.set(i, col++, PrettyPrint.msecs(_scoringTimes.get(i) - _scoringTimes.get(0), true));
        res.set(i, col++, _scoringIters.get(i));
        res.set(i, col++, _likelihoods.get(i));
        res.set(i, col++, _objectives.get(i));
        if(_lambdaIters.size() > 1 && j < _lambdaIters.size() && (_scoringIters.get(i).equals(_lambdaIters.get(j)))) {
          res.set(i, col++, _lambdas.get(j));
          res.set(i, col++, _lambdaPredictors.get(j));
          res.set(i, col++, _lambdaDevTrain.get(j));
          if(j < _lambdaDevTest.size())
            res.set(i, col++, _lambdaDevTest.get(j));
          j++;
        }
      }
      return res;
    }
  }
  private transient ScoringHistory _sc;

  long _t0 = System.currentTimeMillis();


  private transient double _iceptAdjust = 0;

  private transient GLMModel _model;

  @Override public int nclasses(){
    if(_parms._family == Family.multinomial)
      return _nclass;
    if(_parms._family == Family.binomial)
      return 2;
    return 1;
  }


  @Override public void init(boolean expensive) {
    _sc = new ScoringHistory();
    _t0 = System.currentTimeMillis();
    super.init(expensive);

    hide("_balance_classes", "Not applicable since class balancing is not required for GLM.");
    hide("_max_after_balance_size", "Not applicable since class balancing is not required for GLM.");
    hide("_class_sampling_factors", "Not applicable since class balancing is not required for GLM.");
    _parms.validate(this);
    if (expensive) {
      // bail early if we have basic errors like a missing training frame
      if (error_count() > 0) return;
      if(_parms._lambda_search || !_parms._intercept || _parms._lambda == null || _parms._lambda[0] > 0)
        _parms._use_all_factor_levels= true;
      if(_parms._max_active_predictors == -1)
        _parms._max_active_predictors = _parms._solver == Solver.IRLSM ?7000:100000000;
      if (_parms._link == Link.family_default)
        _parms._link = _parms._family.defaultLink;
      _dinfo = new DataInfo(Key.make(), _train.clone(), _valid, 1, _parms._use_all_factor_levels || _parms._lambda_search, _parms._standardize ? DataInfo.TransformType.STANDARDIZE : DataInfo.TransformType.NONE, DataInfo.TransformType.NONE, true, false, false, hasWeightCol(), hasOffsetCol(), hasFoldCol());

      if(_valid != null) {
        _validDinfo = _dinfo.validDinfo(_valid);
        DKV.put(_validDinfo._key, _validDinfo);
      }
      checkMemoryFootPrint(_dinfo);
      // always need weights for row filtering (e.g. NAs), make new one or copy the existing ones so that we can modify them
      Vec wc = _weights == null?_dinfo._adaptedFrame.anyVec().makeCon(1):_weights.makeCopy();
      Vec wr = _dinfo.setWeights(_generatedWeights = "__glm_gen_weights",wc);
      System.out.println("made vec " + wc._key + ", replaced vec " + (wr == null?"null":wr._key));
      _garbage.add(wc);
      DKV.put(_dinfo._key, _dinfo);
      // handle BetaConstraints if I got them
      double[] betaStart = null;
      double[] betaGiven = null;
      double[] betaLB = null;
      double[] betaUB = null;
      double[] rho = null;
      if (_parms._beta_constraints != null) {
        Frame beta_constraints = _parms._beta_constraints.get();
        Vec v = beta_constraints.vec("names");
        String[] dom;
        int[] map;
        if (v.isString()) {
          dom = new String[(int) v.length()];
          map = new int[dom.length];
          BufferedString tmpStr = new BufferedString();
          for (int i = 0; i < dom.length; ++i) {
            dom[i] = v.atStr(tmpStr, i).toString();
            map[i] = i;
          }
          // check for dups
          String [] sortedDom = dom.clone();
          Arrays.sort(sortedDom);
          for(int i = 1; i < sortedDom.length; ++i)
            if(sortedDom[i-1].equals(sortedDom[i]))
              throw new IllegalArgumentException("Illegal beta constraints file, got duplicate constraint for predictor '" + sortedDom[i-1] +"'!");
        } else if (v.isCategorical()) {
          dom = v.domain();
          map = FrameUtils.asInts(v);
          // check for dups
          int [] sortedMap = MemoryManager.arrayCopyOf(map,map.length);
          Arrays.sort(sortedMap);
          for(int i = 1; i < sortedMap.length; ++i)
            if(sortedMap[i-1] == sortedMap[i])
              throw new IllegalArgumentException("Illegal beta constraints file, got duplicate constraint for predictor '" + dom[sortedMap[i-1]] +"'!");
        } else
          throw new IllegalArgumentException("Illegal beta constraints file, names column expected to contain column names (strings)");
        // for now only categoricals allowed here
        String[] names = ArrayUtils.append(_dinfo.coefNames(), "Intercept");
        if (!Arrays.deepEquals(dom, names)) { // need mapping
          HashMap<String, Integer> m = new HashMap<String, Integer>();
          for (int i = 0; i < names.length; ++i)
            m.put(names[i], i);
          int[] newMap = MemoryManager.malloc4(dom.length);
          for (int i = 0; i < map.length; ++i) {
            Integer I = m.get(dom[map[i]]);
            if (I == null)
              throw new IllegalArgumentException("Unrecognized coefficient name in beta-constraint file, unknown name '" + dom[map[i]] + "'");
            newMap[i] = I;
          }
          map = newMap;
        }
        final int numoff = _dinfo.numStart();
        String [] valid_col_names = new String[]{"names","beta_given","beta_start","lower_bounds","upper_bounds","rho","mean","std_dev"};
        Arrays.sort(valid_col_names);
        for(String s:beta_constraints.names())
          if(Arrays.binarySearch(valid_col_names,s) < 0)
            error("beta_constraints","Unknown column name '" + s + "'");
        if ((v = beta_constraints.vec("beta_start")) != null) {
          betaStart = MemoryManager.malloc8d(_dinfo.fullN() + (_dinfo._intercept ? 1 : 0));
          for (int i = 0; i < (int) v.length(); ++i)
            betaStart[map == null ? i : map[i]] = v.at(i);
        }
        if ((v = beta_constraints.vec("beta_given")) != null) {
          betaGiven = MemoryManager.malloc8d(_dinfo.fullN() + (_dinfo._intercept ? 1 : 0));
          for (int i = 0; i < (int) v.length(); ++i)
            betaGiven[map == null ? i : map[i]] = v.at(i);
        }
        if ((v = beta_constraints.vec("upper_bounds")) != null) {
          betaUB = MemoryManager.malloc8d(_dinfo.fullN() + (_dinfo._intercept ? 1 : 0));
          Arrays.fill(betaUB, Double.POSITIVE_INFINITY);
          for (int i = 0; i < (int) v.length(); ++i)
            betaUB[map == null ? i : map[i]] = v.at(i);
        }
        if ((v = beta_constraints.vec("lower_bounds")) != null) {
          betaLB = MemoryManager.malloc8d(_dinfo.fullN() + (_dinfo._intercept ? 1 : 0));
          Arrays.fill(betaLB, Double.NEGATIVE_INFINITY);
          for (int i = 0; i < (int) v.length(); ++i)
            betaLB[map == null ? i : map[i]] = v.at(i);
        }
        if ((v = beta_constraints.vec("rho")) != null) {
          rho = MemoryManager.malloc8d(_dinfo.fullN() + (_dinfo._intercept ? 1 : 0));
          for (int i = 0; i < (int) v.length(); ++i)
            rho[map == null ? i : map[i]] = v.at(i);
        }
        // mean override (for data standardization)
        if ((v = beta_constraints.vec("mean")) != null) {
          for(int i = 0; i < v.length(); ++i) {
            if(!v.isNA(i)) {
              int idx = map == null ? i : map[i];
              if (idx > _dinfo._cats) {
                _dinfo._normSub[idx - _dinfo._cats] = v.at(i);
              } else {
                // categorical, will be ignored
              }
            }
          }
        }
        // standard deviation override (for data standardization)
        if ((v = beta_constraints.vec("std_dev")) != null) {
          for (int i = 0; i < v.length(); ++i) {
            if (!v.isNA(i)) {
              int idx = map == null ? i : map[i];
              if (idx > _dinfo._cats) {
                _dinfo._normMul[idx - _dinfo._cats] = v.at(i);
              } else {
                // categorical, will be ignored
              }
            }
          }
        }
        if (_dinfo._normMul != null) {
          double normG = 0, normS = 0;
          for (int i = numoff; i < _dinfo.fullN(); ++i) {
            double s = _dinfo._normSub[i - numoff];
            double d = 1.0 / _dinfo._normMul[i - numoff];
            if (betaUB != null && !Double.isInfinite(betaUB[i]))
              betaUB[i] *= d;
            if (betaLB != null && !Double.isInfinite(betaUB[i]))
              betaLB[i] *= d;
            if (betaGiven != null) {
              normG += betaGiven[i] * s;
              betaGiven[i] *= d;
            }
            if (betaStart != null) {
              normS += betaStart[i] * s;
              betaStart[i] *= d;
            }
          }
          if (_dinfo._intercept) {
            int n = _dinfo.fullN();
            if (betaGiven != null)
              betaGiven[n] -= normG;
            if (betaStart != null)
              betaStart[n] -= normS;
          }
        }
        if(betaStart == null && betaGiven != null)
          betaStart = betaGiven.clone();
        if(betaStart != null) {
          if (betaLB != null || betaUB != null) {
            for (int i = 0; i < betaStart.length; ++i) {
              if (betaLB != null && betaLB[i] > betaStart[i])
                betaStart[i] = betaLB[i];
              if (betaUB != null && betaUB[i] < betaStart[i])
                betaStart[i] = betaUB[i];
            }
          }
        }
        _bc.setBetaStart(betaStart).setLowerBounds(betaLB).setUpperBounds(betaUB).setProximalPenalty(betaGiven, rho);
      }
      if(_parms._non_negative) {
        if(_bc._betaLB != null) {
          for (int i = 0; i < _bc._betaLB.length - 1; ++i)
            _bc._betaLB[i] = Math.max(0, _bc._betaLB[i]);
        } else {
          _bc._betaLB = MemoryManager.malloc8d(_dinfo.fullN() + 1);
          _bc._betaLB[_dinfo.fullN()] = Double.NEGATIVE_INFINITY;
          _bc._betaUB = MemoryManager.malloc8d(_dinfo.fullN() + 1);
          Arrays.fill(_bc._betaUB,Double.POSITIVE_INFINITY);
        }
      }
      _tInfos = new GLMTaskInfo[_parms._nfolds + 1];
      InitTsk itsk = new InitTsk(0, _parms._intercept);
      H2O.submitTask(itsk).join();

      assert itsk._nobs == 0 || itsk.getNullGradient() != null;
      assert itsk._nobs == 0 || itsk._nobs == itsk.getNobs():"unexpected _nobs, " + itsk._nobs + " != " + itsk.getNobs();// +", filterVec = " + (itsk._gtNull._rowFilter != null) + ", nrows = " + itsk._gtNull._rowFilter.length() + ", mean = " + itsk._gtNull._rowFilter.mean()
      if (itsk._nobs == 0) { // can happen if all rows have missing value and we're filtering missing out
        error("training_frame", "Got no data to run on after filtering out the rows with missing values.");
        return;
      }
      if (itsk._yMin == itsk._yMax) {
        error("response", "Can not run glm on dataset with constant response. Response == " + itsk._yMin + " for all rows in the dataset after filtering out rows with NAs, got " + itsk._nobs + " rows out of " + _dinfo._adaptedFrame.numRows() + " rows total.");
        return;
      } if (itsk._nobs < (_dinfo._adaptedFrame.numRows() >> 1)) { // running less than half of rows?
        warn("_training_frame", "Dataset has less than 1/2 of the data after filtering out rows with NAs");
      }
      if(_parms._prior > 0)
        _iceptAdjust = -Math.log(itsk._yMu[0] * (1-_parms._prior)/(_parms._prior * (1-itsk._yMu[0])));
      // GLMTaskInfo(Key dstKey, int foldId, long _nobs, double ymu, double lmax, double[] beta, GradientInfo ginfo, double objVal){
//      GLMGradientTask gtBetastart = itsk._gtBetaStart != null?itsk._gtBetaStart:itsk._gtNull;
      if(_parms._family != Family.multinomial)
        _bc.adjustGradient(itsk.getNullBeta(),itsk.getNullGradient());
      if(_parms._alpha == null)
        _parms._alpha = new double[]{_parms._solver == Solver.IRLSM || _parms._solver == Solver.COORDINATE_DESCENT_NAIVE ?.5:0};
      double lmax = lmax(itsk.getNullGradient());
      double objStart;
      if(_parms._family == Family.multinomial){
        objStart = objVal(itsk.getBetaStartLikelihood(),itsk.getNullMultinomialBeta(), lmax, itsk.getNobs(),_parms._intercept);
      } else
        objStart = objVal(itsk.getBetaStartLikelihood(),itsk.getNullBeta(), lmax, itsk.getNobs(),_parms._intercept);
      // todo - fix ymu to be a vec for multinomial?
      _tInfos[0] = new GLMTaskInfo(_dest, 0, itsk._nobs, itsk._wsum, _parms._prior > 0?new double[]{_parms._prior}:itsk._yMu,lmax,_bc._betaStart, _dinfo.fullN() + (_dinfo._intercept?1:0), new GLMGradientInfo(itsk.getBetaStartLikelihood(),objStart, itsk.getStartGradient()),objStart);
      _tInfos[0]._nullGradNorm = ArrayUtils.linfnorm(itsk.getNullGradient(), false);
      _tInfos[0]._nullDevTrain = itsk.getNullDeviance();
      _tInfos[0]._numClasses = nclasses();
      if(_parms._family == Family.multinomial)
        _tInfos[0]._beta_multinomial = itsk.getNullMultinomialBeta();
      _sc.addIterationScore(0, itsk.getBetaStartLikelihood(), objStart);
      _tInfos[0].adjustToNewLambda(0,lmax,_parms._alpha[0],true);
      if (_parms._lambda != null) { // check the lambdas
        ArrayUtils.mult(_parms._lambda, -1);
        Arrays.sort(_parms._lambda);
        ArrayUtils.mult(_parms._lambda, -1);
        int i = 0;
        while (i < _parms._lambda.length && _parms._lambda[i] > _tInfos[0]._lambdaMax) ++i;
        if (i == _parms._lambda.length)
          error("_lambda", "All passed lambda values are > lambda_max = " + _tInfos[0]._lambdaMax + ", nothing to compute.");
        if (i > 0) {
          _parms._lambda = Arrays.copyOfRange(_parms._lambda, i, _parms._lambda.length);
          warn("_lambda", "removed " + i + " lambda values which were greater than lambda_max = " + _tInfos[0]._lambdaMax);
        }
      } else { // fill in the default lambda(s)
        if (_parms._lambda_search) {
          if (_parms._nlambdas == 1)
             error("_nlambdas", "Number of lambdas must be > 1 when running with lambda_search!");
          if (_parms._lambda_min_ratio == -1)
            _parms._lambda_min_ratio = _tInfos[0]._nobs > 25 * _dinfo.fullN() ? 1e-4 : 1e-2;
          final double d = Math.pow(_parms._lambda_min_ratio, 1.0 / (_parms._nlambdas - 1));
          _parms._lambda = MemoryManager.malloc8d(_parms._nlambdas);
          _parms._lambda[0] = _tInfos[0]._lambdaMax;
          for (int i = 1; i < _parms._lambda.length; ++i)
            _parms._lambda[i] = _parms._lambda[i - 1] * d;
          _lambdaId = 1; // don't bother with lmax model (which we know already)
        } else
          _parms._lambda = new double[]{_tInfos[0]._lambdaMax * (_dinfo.fullN() < (_tInfos[0]._nobs >> 4) ? 1e-3 : 1e-1)};
      }
      _model = _parms._family == Family.multinomial
        ?new GLMModel(_dest, _parms, GLM.this, _tInfos[0]._ymu, _dinfo._adaptedFrame.lastVec().sigma(),_tInfos[0]._lambdaMax, _tInfos[0]._nobs, hasWeightCol(), hasOffsetCol())
        :new GLMModel(_dest, _parms, GLM.this, _tInfos[0]._ymu, _dinfo._adaptedFrame.lastVec().sigma(),_tInfos[0]._lambdaMax, _tInfos[0]._nobs, hasWeightCol(), hasOffsetCol());
      String [] warns = _model.adaptTestForTrain(_valid, true, true);
      for(String s:warns) warn("_validation_frame",s);

      final Submodel nullSm;
      if(_parms._family == Family.multinomial){
        double [][] betaMultinomial = itsk.getNullMultinomialBeta();
        double [][] betas = new double[_nclass][1];
        int [] idxs = new int[0];
        for(int i = 0; i < betas.length; ++i)
          betas[i][0] = betaMultinomial[i][betaMultinomial[i].length-1];
        nullSm = new Submodel(_parms._lambda[0], betas, idxs, 0, itsk.getNullValidation().explainedDev(),itsk._gtNullTestMultinomial != null?itsk._gtNullTestMultinomial._val.residualDeviance():Double.NaN);
        if(_valid != null)
          _model._output._validation_metrics = itsk._gtNullTestMultinomial._val.makeModelMetrics(_model, _parms.valid());
      } else {
        nullSm = new Submodel(_parms._lambda[0], _bc._betaStart, 0, itsk.getNullValidation().explainedDev(), itsk._gtNullTest != null ? itsk._gtNullTest._val.residualDeviance() : Double.NaN);
        if(_valid != null)
          _model._output._validation_metrics = itsk._gtNullTest._val.makeModelMetrics(_model, _parms.valid());
      }
      _model.setSubmodel(nullSm);
      _model._output.setSubmodelIdx(0);
      _model._output._training_metrics = itsk.getNullValidation().makeModelMetrics(_model,_parms.train());
      _model.delete_and_lock(GLM.this._key);
//      if(_parms._solver == Solver.COORDINATE_DESCENT) { // make needed vecs
//        double eta = _parms.link(_tInfos[0]._ymu);
//        _tInfos[0]._eVec = _dinfo._adaptedFrame.anyVec().makeCon(eta);
//        _tInfos[0]._wVec = _dinfo._adaptedFrame.anyVec().makeCon(1);
//        _tInfos[0]._zVec = _dinfo._adaptedFrame.lastVec().makeCopy(null);
//        _tInfos[0]._iVec = _dinfo._adaptedFrame.anyVec().makeCon(1);
//      }
      if(_parms._max_iterations == -1) {
        int numclasses = nclasses();
        if(_parms._solver == Solver.IRLSM) {
          _parms._max_iterations = _parms._lambda_search ? numclasses * 10 * _parms._nlambdas : numclasses * 50;
        } else {
          _parms._max_iterations = numclasses * Math.max(20,_dinfo.fullN() >> 2);
          if(_parms._lambda_search)
            _parms._max_iterations = _parms._nlambdas * 100 * numclasses;
        }
      }
      _tInfos[0]._workPerIteration = _parms._lambda_search?0:(int)(WORK_TOTAL /_parms._max_iterations);
      _tInfos[0]._workPerLambda = (int)(_parms._lambda_search?(WORK_TOTAL/_parms._nlambdas):0);

    }
  }



  private class InitTsk extends H2OCountedCompleter {
    final int _foldId;
    final boolean _intercept;
    public InitTsk(int foldId, boolean intercept) { super(true); _foldId = foldId; _intercept = intercept; }
    public InitTsk(int foldId, boolean intercept, H2OCountedCompleter cmp) { super(cmp); _foldId = foldId; _intercept = intercept; }
    long _nobs;
    double [] _yMu;
    double _wsum;
    double _ymuLink;
    double _yMin;
    double _yMax;
    private GLMGradientTask _gtNull;
    private GLMGradientTask _gtNullTest;
    private GLMGradientTask _gtBetaStart;

    private GLMMultinomialGradientTask _gtNullMultinomial;
    private GLMMultinomialGradientTask _gtNullTestMultinomial;
    private GLMMultinomialGradientTask _gtBetaStartMultinomial;



    public double [] getNullGradient() {
      return _parms._family == Family.multinomial?_gtNullMultinomial._gradient:_gtNull._gradient;
    }

    public double getNullDeviance(){
      return _parms._family == Family.multinomial?_gtNullMultinomial._val.nullDeviance():_gtNull._val.nullDeviance();
    }

    public double getBetaStartLikelihood(){
      if(_parms._family == Family.multinomial)
        return _gtBetaStartMultinomial == null?_gtNullMultinomial._likelihood:_gtBetaStartMultinomial._likelihood;
      return _gtBetaStart == null?_gtNull._likelihood:_gtBetaStart._likelihood;
    }

    public long getNobs() {
      return _parms._family == Family.multinomial?_gtNullMultinomial._nobs:_gtNull._nobs;
    }
    public double [] getNullBeta() {
      assert _parms._family != Family.multinomial;
      return _gtNull._gradient;
    }

    public double [] getBetaStart() {
      assert _parms._family != Family.multinomial;
      return _gtBetaStart != null?_gtBetaStart._beta:_gtNull._beta;
    }

    public double [][] getNullMultinomialBeta() {return _gtNullMultinomial._beta;}

    public GLMValidation getNullValidation() {
      return _parms._family == Family.multinomial?_gtNullMultinomial._val:_gtNull._val;
    }

    public GLMValidation getNullTestValidation() {
      if(_parms._family == Family.multinomial)
        return null; // todo
      else
        return _gtNullTest == null?null:_gtNullTest._val;
    }

    public double [] getStartGradient() {
      if(_parms._family == Family.multinomial)
        return _gtBetaStartMultinomial == null?_gtNullMultinomial._gradient:_gtBetaStartMultinomial._gradient;
       else
        return _gtBetaStart == null?_gtNull._gradient:_gtBetaStart._gradient;
    }

    private transient double _likelihood = Double.POSITIVE_INFINITY;
    private transient int _iter;
    private class NullModelIteration extends H2OCallback<GLMIterationTask> {
      final DataInfo _nullDinfo;

      NullModelIteration(DataInfo dinfo) {
        super(InitTsk.this);
        _nullDinfo = dinfo;
        assert _yMu.length == 1:"unimplemented for multinomial";
      }
      @Override
      public void callback(GLMIterationTask glmIterationTask) {
        if(glmIterationTask._likelihood > _likelihood){ // line search
          if(++_iter  < 50) {
            InitTsk.this.addToPendingCount(1);
            new GLMTask.GLMIterationTask(GLM.this._key, _nullDinfo, 0, _parms, false, new double[]{.5 * (_yMu[0] + glmIterationTask._beta[0])}, 0,_parms._intercept, new NullModelIteration(_nullDinfo)).asyncExec(_nullDinfo._adaptedFrame);
          } else {
            _ymuLink = _yMu[0];
            _yMu[0] = _parms.linkInv(_ymuLink);
            computeGradients();
          }
          return;
        }
        _likelihood = glmIterationTask._likelihood;
        _yMu = new double[]{glmIterationTask._beta[0]};
        double ymu = glmIterationTask._xy[0]/glmIterationTask._gram.get(0,0);
        if(++_iter < 50 && Math.abs(ymu - glmIterationTask._beta[0]) > _parms._beta_epsilon) {
          InitTsk.this.addToPendingCount(1);
          new GLMTask.GLMIterationTask(GLM.this._key,_nullDinfo,0,_parms,false,new double[]{ymu},0, _parms._intercept,new NullModelIteration(_nullDinfo)).asyncExec(_nullDinfo._adaptedFrame);
        } else {
          System.out.println("computed null intercept in " + _iter + " iterations, intercept = " + _yMu[0]);
          _ymuLink = _yMu[0];
          _yMu[0] = _parms.linkInv(_ymuLink);
          computeGradients();
        }
      }
    }

    @Override
    protected void compute2() {
      // get filtered dataset's mean and number of observations
      new YMUTask(_dinfo, nclasses(), new H2OCallback<YMUTask>(this) {
        @Override
        public void callback(final YMUTask ymut) {
          _yMu = _parms._intercept ? ymut._yMu : new double[nclasses()];
          _wsum = ymut._wsum;
          _ymuLink = (_parms._intercept && _parms._family != Family.multinomial) ? _parms.link(_yMu[0]):0;
          _yMin = ymut._yMin;
          _yMax = ymut._yMax;
          _nobs = ymut._nobs;
          if(ymut._comupteWeightedSigma) { // got weights, need to recompute standardization
            double [] sigmas = MemoryManager.malloc8d(_dinfo._nums);
            double [] mean = MemoryManager.malloc8d(_dinfo._nums);
            for(int i = 0; i < _dinfo._nums; ++i) {
              sigmas[i] = MathUtils.weightedSigma(ymut._nobs, ymut._wsum, ymut._xsum[i], ymut._xxsum[i]);
              mean[i] = ymut._xsum[i]/ymut._wsum;
            }
            _dinfo.updateWeightedSigmaAndMean(sigmas, mean);
          }
          if(_dinfo._offset && _parms._intercept) {
            InitTsk.this.addToPendingCount(1);
            DataInfo dinfo = _dinfo.filterExpandedColumns(new int[]{});
            new GLMIterationTask(GLM.this._key,dinfo,0,_parms,false,new double[]{_parms.link(_response.mean()) - _offset.mean()},0, _parms._intercept, new NullModelIteration(dinfo)).asyncExec(dinfo._adaptedFrame);
          } else
            computeGradients();
        }
      }).asyncExec(_dinfo._adaptedFrame);
    }

    private void computeGradients(){
      if(_nobs > 0) {
        InitTsk.this.addToPendingCount(1);
        if(_parms._family == Family.multinomial) {
          final double[][] beta = new double[nclasses()][];
          for (int i = 0; i < beta.length; ++i) {
            beta[i] = MemoryManager.malloc8d(_dinfo.fullN() + 1);
            beta[i][_dinfo.fullN()] = Math.log(_yMu[i]); // log is link?
          }
          _gtNullMultinomial = new GLMMultinomialGradientTask(_dinfo, 0, _yMu, beta, 1.0 / _wsum, true, InitTsk.this).asyncExec(_dinfo._adaptedFrame);
          if (_validDinfo != null) {
            InitTsk.this.addToPendingCount(1);
            _gtNullTestMultinomial = new GLMMultinomialGradientTask(_validDinfo, 0, _yMu, beta, 1.0, true, InitTsk.this).asyncExec(_validDinfo._adaptedFrame);
          }
        } else {
          final double[] beta = MemoryManager.malloc8d(_dinfo.fullN() + 1);
          if (_intercept)
            beta[beta.length - 1] = _ymuLink;
          if (_bc._betaStart == null)
            _bc.setBetaStart(beta);
          // compute the lambda_max
          _gtNull = new GLMGradientTask(_dinfo, _parms, 0, beta, 1.0 / _wsum, _parms._intercept, InitTsk.this).setValidate(_yMu[0], true).asyncExec(_dinfo._adaptedFrame);
          if (_validDinfo != null) {
            InitTsk.this.addToPendingCount(1);
            _gtNullTest = new GLMGradientTask(_validDinfo, _parms, 0, beta, 1.0, _parms._intercept, InitTsk.this).setValidate(_yMu[0], true).asyncExec(_validDinfo._adaptedFrame);
          }
          if (beta != _bc._betaStart) {
            InitTsk.this.addToPendingCount(1);
            _gtBetaStart = new GLMGradientTask(_dinfo, _parms, 0, _bc._betaStart, 1.0 / _wsum, _parms._intercept, InitTsk.this).setValidate(_yMu[0], true).asyncExec(_dinfo._adaptedFrame);
          }
        }
      }
    }
    @Override public void onCompletion(CountedCompleter cc){
      //todo fix for multinomial
      if(!_parms._intercept) { // null the intercept gradients
        _gtNull._gradient[_gtNull._gradient.length-1] = 0;
        if(_gtBetaStart != null)
          _gtBetaStart._gradient[_gtBetaStart._gradient.length-1] = 0;
      }
    }
  }
  @Override
  public ModelBuilderSchema schema() {
    return new GLMV3();
  }


  private static final long WORK_TOTAL = 1000000;
  @Override protected Job<GLMModel> trainModelImpl(long work, boolean restartTimer) {
    start(new GLMDriver(null), work, restartTimer);
    return this;
  }

  @Override
  public long progressUnits() {
    return WORK_TOTAL;
  }

  static double GLM_GRAD_EPS = 1e-4; // done (converged) if subgrad < this value.

  public static class BetaConstraint extends Iced {
    double [] _betaStart;
    double [] _betaGiven;
    double [] _rho;
    double [] _betaLB;
    double [] _betaUB;
    public BetaConstraint setLowerBounds(double [] lb) {_betaLB = lb; return this;}
    public BetaConstraint setUpperBounds(double [] ub) {_betaUB = ub; return this;}
    public BetaConstraint setBetaStart  (double [] bs) {_betaStart = bs; return this;}
    public BetaConstraint setProximalPenalty  (double [] bGiven, double [] rho) {
      _betaGiven = bGiven;
      _rho = rho;
      return this;
    }

    public String toString(){
      double [][] ary = new double[_betaGiven.length][3];

      for(int i = 0; i < _betaGiven.length; ++i) {
        ary[i][0] = _betaGiven[i];
        ary[i][1] = _betaLB[i];
        ary[i][2] = _betaUB[i];
      }
      return ArrayUtils.pprint(ary);
    }
    public boolean hasBounds(){
      if(_betaLB != null)
        for(double d:_betaLB)
          if(!Double.isInfinite(d)) return true;
      if(_betaUB != null)
        for(double d:_betaUB)
          if(!Double.isInfinite(d)) return true;
      return false;
    }

    public void adjustGradient(double [] beta, double [] grad) {
      if(_betaGiven != null && _rho != null) {
        for(int i = 0; i < _betaGiven.length; ++i) {
          double diff = beta[i] - _betaGiven[i];
          grad[i]  += _rho[i] * diff;
        }
      }
    }
    double proxPen(double [] beta) {
      double res = 0;
      if(_betaGiven != null && _rho != null) {
        for(int i = 0; i < _betaGiven.length; ++i) {
          double diff = beta[i] - _betaGiven[i];
          res += _rho[i] * diff * diff;
        }
        res *= .5;
      }
      return res;
    }
  }

  /**
   * Encapsulates state of the computation.
   */
  public static final class GLMTaskInfo extends Iced {
    final int       _foldId;
    final long      _nobs;       // number of observations in our dataset
    final double    _wsum;
    final double [] _ymu;        // actual mean of the response
    final double    _lambdaMax;  // lambda max of the current dataset
    double []       _beta;       // full - solution at previous lambda (or null)
    double [][]     _beta_multinomial;
    int    []       _activeCols;
    GLMGradientInfo _ginfo;      // ginfo and penalty of glm + L2 pen.transient double [] _activeBeta;
    double          _objVal;     // full objective value including L1 pen
    int             _iter;
    int             _workPerIteration;
    int             _workPerLambda;
    int             _worked;     // total number of worked units
    double          _nullGradNorm;
    double          _nullDevTrain;
    double          _resDevTest = Double.NaN;
    volatile int    _stopCnt; // count of subsequent lambdas with worsening deviance
    boolean         _scoredAndUpdated;
    int _numClasses;

    // these are not strictly state variables
    // I put them here to have all needed info in state object (so I only need to keep State[] info when doing xval)
    final Key             _dstKey;
    boolean _allIn;

    // vecs used by cooridnate descent
    Vec _eVec; // eta
    Vec _wVec; // weights
    Vec _zVec; // z
    Vec _iVec; // intercept - all 1s
    final int _fullN;
    public boolean _lineSearch;
    public int _lsCnt;

    public GLMTaskInfo(Key dstKey, int foldId, long nobs, double wsum, double [] ymu, double lmax, double[] beta, int fullN, GLMGradientInfo ginfo, double objVal){
      _dstKey = dstKey;
      _foldId = foldId;
      _nobs = nobs;
      _wsum = wsum;
      _ymu = ymu;
      _lambdaMax = lmax;
      _beta = beta;
      _ginfo = ginfo;
      _objVal = objVal;
      _fullN = fullN;
    }


    public double gradientCheck(double lambda, double alpha){
      // assuming full-ginfo, beta only for active columns
      double [] beta = _beta;
      double [] subgrad = _ginfo._gradient.clone();
      double err = 0;
      ADMM.subgrad(alpha*lambda,beta,subgrad);
      for(double d: subgrad)
        if(err < -d) err = -d; else if(err < d) err = d;
      return err;
    }
    public void adjustToNewLambda( double currentLambda, double newLambda, double alpha, boolean intercept) {
      assert currentLambda == 0 || newLambda < currentLambda:"newLambda = " + newLambda + ", last lambda = " + currentLambda;
      double ldiff = (newLambda - currentLambda);
      if(_beta_multinomial != null) {
        double l2pen = 0;
        double l1pen = 0;
        for(double [] b:_beta_multinomial) {
          l1pen += ArrayUtils.l1norm(b, intercept);
          l2pen += ArrayUtils.l2norm2(b, intercept);
        }
        l2pen *= .5 * (1 - alpha);
        l1pen *= alpha;
        int off = 0;
        for(int c = 0; c < _beta_multinomial.length; ++c) {
          for(int i = 0; i < _beta_multinomial[c].length; ++i)
            _ginfo._gradient[off + i] += ldiff * (1 - alpha) * _beta_multinomial[c][i];
          off += _beta_multinomial.length;
        }
        _ginfo = new GLMGradientInfo(_ginfo._likelihood, _ginfo._objVal + ldiff * l2pen, _ginfo._gradient);
        _objVal = _objVal + ldiff * (l1pen + l2pen);
      } else {
        double l2pen = .5 * (1 - alpha) * ArrayUtils.l2norm2(_beta, intercept);
        double l1pen = alpha * ArrayUtils.l1norm(_beta, intercept);
        for (int i = 0; i < _ginfo._gradient.length - (intercept ? 1 : 0); ++i)
          _ginfo._gradient[i] += ldiff * (1 - alpha) * _beta[i];
        _ginfo = new GLMGradientInfo(_ginfo._likelihood, _ginfo._objVal + ldiff * l2pen, _ginfo._gradient);
        _objVal = _objVal + ldiff * (l1pen + l2pen); //todo add proximal penalty?
      }
    }
  }

  private final double lmax(double [] grad) {
    return Math.max(ArrayUtils.maxValue(grad),-ArrayUtils.minValue(grad))/Math.max(1e-3,_parms._alpha[0]);
  }
  transient ArrayList<Vec> _garbage = new ArrayList<>();
  /**
   * Contains implementation of the glm algo.
   * It's a DTask so it can be computed on other nodes (to distributed single node part of the computation).
   */
  public final class GLMDriver extends DTask<GLMDriver> {
    transient AtomicBoolean _gotException = new AtomicBoolean();
    final byte _priority = nextThrPriority();
    @Override protected byte priority() { return _priority; }

    Key[] _adapt_keys;          // List of Vec keys generated during dataset adaptation

    public GLMDriver(H2OCountedCompleter cmp){ super(cmp);}


    private void doCleanup(){
      updateModelOutput();
<<<<<<< HEAD
      try {
        for(Vec v:_garbage) {
          System.out.println("removing " + v._key);
          v.remove();
        }
        _parms.read_unlock_frames(GLM.this);
      }
      catch (Throwable t) {
        // nada
      }
      if (null != _dinfo)
        DKV.remove(_dinfo._key);
      if(_validDinfo != null)
        DKV.remove(_validDinfo._key);
=======
      _parms.read_unlock_frames(GLM.this);
      if( _adapt_keys != null ) // Extra vector keys made during dataset adaptation
        for( Key k : _adapt_keys ) Keyed.remove(k);
      if(_dinfo      != null) _dinfo     .remove();
      if(_validDinfo != null) _validDinfo.remove();
      if(_rowFilter  != null) _rowFilter .remove();
>>>>>>> 0ec47226
      if(_tInfos != null && _tInfos[0] != null) {
        if (_tInfos[0]._wVec != null)
          _tInfos[0]._wVec.remove();
        if (_tInfos[0]._zVec != null)
          _tInfos[0]._zVec.remove();
        if (_tInfos[0]._eVec != null)
          _tInfos[0]._eVec.remove();
        if (_tInfos[0]._iVec != null)
          _tInfos[0]._iVec.remove();
      }
    }
    @Override public void onCompletion(CountedCompleter cc) {
      _model.unlock(GLM.this._key);
      doCleanup();
      done();
    }
    @Override public boolean onExceptionalCompletion(final Throwable ex, CountedCompleter cc){
      if(!_gotException.getAndSet(true)){
        if( ex instanceof JobCancelledException) {
          GLM.this.cancel();
          tryComplete();
          return false;
        }
        if(ex instanceof TooManyPredictorsException){
          // TODO add a warning
          tryComplete();
          return false;
        }
        try {
          if( !(ex instanceof IllegalArgumentException) ) // e.g. Illegal beta constraints file, got duplicate constraint for predictor
            doCleanup();
          new RemoveCall(null, _dest).invokeTask();
        } catch(Throwable t) {Log.err(t);}
        failed(ex);
        return true;
      }
      return false;
    }

    @Override
    protected void compute2() {
      Scope.enter();
      init(true);
<<<<<<< HEAD
      // GLMModel(Key selfKey, GLMParameters parms, GLMOutput output, DataInfo dinfo, double ymu, double lambda_max, long _nobs, float [] thresholds) {
=======
      _adapt_keys = Scope.pop();
      // GLMModel(Key selfKey, GLMParameters parms, GLMOutput output, DataInfo dinfo, double ymu, double lambda_max, long nobs, float [] thresholds) {
>>>>>>> 0ec47226
      if (error_count() > 0) {
        GLM.this.updateValidationMessages();
        throw H2OModelBuilderIllegalArgumentException.makeFromBuilder(GLM.this);
      }
      _parms.read_lock_frames(GLM.this);
      //todo: fill in initialization for n-folds
      H2O.submitTask(new GLMSingleLambdaTsk(new LambdaSearchIteration(this),_tInfos[0]));
    }
    private class LambdaSearchIteration extends H2O.H2OCallback {
      public LambdaSearchIteration(H2OCountedCompleter cmp){super(cmp); }
      @Override
      public void callback(H2OCountedCompleter h2OCountedCompleter) {
        int rank = 0;
        if(_parms._family != Family.multinomial) {
          for (int i = 0; i < _tInfos[0]._beta.length - (_dinfo._intercept ? 1 : 0); ++i)
            if (_tInfos[0]._beta[i] != 0) ++rank;
          Log.info("Solution at lambda = " + _parms._lambda[_lambdaId] + " has " + rank + " nonzeros, ginfo err = " + _tInfos[0].gradientCheck(_parms._lambda[_lambdaId], _parms._alpha[0]));
          Log.info(_model.toString());
        }
        update(_tInfos[0]._workPerLambda, "lambda = " + _lambdaId + ", iteration = " + _tInfos[0]._iter + ", got " + rank + "nonzeros");
        // launch next lambda
        ++_lambdaId;
//        if (_parms._lambda_search && !_parms._exactLambdas && _lambdaId == _parms._lambda.length && _tInfos[0]._stopCnt == 0) {
//          _parms._lambda = Arrays.copyOf(_parms._lambda, _parms._lambda.length + 1);
//          _parms._lambda[_parms._lambda.length - 1] = _parms._lambda[_parms._lambda.length - 2] * .9;
//        }
        if (_tInfos[0]._iter < _parms._max_iterations && _lambdaId < _parms._lambda.length && _tInfos[0]._stopCnt < 3 ) {
          getCompleter().addToPendingCount(1);
          new GLMSingleLambdaTsk(new LambdaSearchIteration((H2OCountedCompleter) getCompleter()), _tInfos[0]).fork();
        }
      }
    }
  }

//  private void setSubmodel(double[] fullBeta, double explainedDevTrain, double explainedDevHoldOut, boolean score, final H2OCountedCompleter cmp) {
//    final int iter = _tInfos[0]._iter;
//    final double [] fb = MemoryManager.arrayCopyOf(fullBeta,fullBeta.length);
//    if(_parms._intercept)
//      fb[fb.length-1] += _iceptAdjust;
//    final Submodel sm = new Submodel(_parms._lambda[_lambdaId],fullBeta, iter, explainedDevTrain, explainedDevHoldOut);
//    H2O.submitTask(new H2OCountedCompleter(cmp) {
//      @Override
//      protected void compute2() {
//        new UpdateGLMModelTsk(this,sm).fork(_dest);
//      }
//    });
//  }

  /**
   * Objective value computation multinomial
   * @param likelihood
   * @param beta
   * @param lambda
   * @param nobs
   * @param intercept
   * @return
   */
  double objVal(double likelihood, double[][] beta, double lambda, long nobs, boolean intercept) {
//    System.out.println("Objval( likelihood = " + likelihood + ", lambda = " + lambda + ", nobs = " + nobs + ", intercept = " + intercept);
//    System.out.println("Beta");
//    System.out.println(ArrayUtils.pprint(beta));
    double alpha = _parms._alpha[0];
    double proximalPen = 0;
    if (_bc._betaGiven != null) {
      throw H2O.unimpl();
    }
    double l1normSum = 0;
    double l2normSum = 0;
    for(double [] b:beta){
      l1normSum += ArrayUtils.l1norm(b, intercept);
      l2normSum += ArrayUtils.l2norm2(b, intercept);
    }

    System.out.println("likelihood = " + likelihood + ", nobs = " + nobs + ", obj = " + likelihood / nobs);
    double res = likelihood / nobs
            + proximalPen
            + lambda * ((alpha * l1normSum) + (1 - alpha) * .5 * l2normSum);
    return res;
  }
  double objVal(double likelihood, double[] beta, double lambda, long nobs, boolean intercept) {
    double alpha = _parms._alpha[0];
    double proximalPen = 0;
    if (_bc._betaGiven != null) {
      for (int i = 0; i < _bc._betaGiven.length; ++i) {
        double diff = beta[i] - _bc._betaGiven[i];
        proximalPen += diff * diff * _bc._rho[i] * .5;
      }
    }
    return likelihood / nobs
      + proximalPen
      + lambda * (alpha * ArrayUtils.l1norm(beta, intercept)
      + (1 - alpha) * .5 * ArrayUtils.l2norm2(beta, intercept));
  }

  /**
   * Task to compute GLM solution for a particular (single) lambda value.
   * Can be warm-started by passing in a state of previous computation so e.g. incremental strong rules can be
   * applied.
   *
   * The performs iterative reweighted least squares algorithm with elastic net penalty.
   *
   */
  public final class GLMSingleLambdaTsk extends DTask<GLMSingleLambdaTsk> {
    private static final int CD_MAX_ITERATIONS = 100;
    DataInfo _activeData;
    GLMTaskInfo _taskInfo;
    long _start_time;
    private int _c;
    private double _oldObj = Double.MAX_VALUE;

    public GLMSingleLambdaTsk(H2OCountedCompleter cmp, GLMTaskInfo state) {
      super(cmp);
      _taskInfo = state;
      assert DKV.get(_dinfo._key) != null;
    }
    private String LogInfo(String msg) {
      msg = "GLM[dest=" + _taskInfo._dstKey + ", iteration=" + _taskInfo._iter + ", lambda = " + MathUtils.roundToNDigits(_parms._lambda[_lambdaId],4) + "]: " + msg;
      Log.info(msg);
      return msg;
    }
    private String LogDebug(String msg) {
      msg = "GLM[dest=" + _taskInfo._dstKey + ", iteration=" + _taskInfo._iter + ", lambda = " + _parms._lambda[_lambdaId] + "]: " + msg;
      Log.debug(msg);
      return msg;
    }
    /**
     * Apply strong rules to filter out expected inactive (with zero coefficient) predictors.
     *
     * @return indices of expected active predictors.
     */
    private int[] activeCols(final double l1, final double l2, final double[] grad) {
      if (_taskInfo._allIn) return null;
      int selected = 0;
      int[] cols = null;
      if (_parms._alpha[0] > 0) {
        final double rhs = _parms._alpha[0] * (2 * l1 - l2);
        cols = MemoryManager.malloc4(_dinfo.fullN());
        int j = 0;
        int [] oldActiveCols = _taskInfo._activeCols;
        if (oldActiveCols == null) oldActiveCols = new int[0];
        int C = _parms._family == Family.multinomial?_nclass:1;
        int P = _dinfo.fullN()+1;
        for (int i = 0; i < _dinfo.fullN(); ++i) {
          for(int c = 0; c < C; ++c)
            if ((j < oldActiveCols.length && i == oldActiveCols[j]) || grad[i + c*P] > rhs || grad[i + c*P] < -rhs) {
              cols[selected++] = i;
              if (j < oldActiveCols.length && i == oldActiveCols[j]) ++j;
              break;
            }
        }
      }
      if (_parms._alpha[0] == 0 || selected == _dinfo.fullN()) {
        _taskInfo._allIn = true;
        _activeData = _dinfo;
        LogInfo("All " + _dinfo.fullN() + " coefficients are active");
        return null;
      } else {
        LogInfo(selected + " / " + _dinfo.fullN() + " cols are active");
        return Arrays.copyOf(cols, selected);
      }
    }


    private void doUpdateCD(double [] grads, double [][] xx, double [] betaold, double [] betanew , int variable) {
      double diff = betaold[variable] - betanew[variable];
      double [] ary = xx[variable];
      for(int i = 0; i < grads.length; i++) {
        if (i != variable) {// variable is index of most recently updated
          grads[i] += diff * ary[i];
        }
      }

    }

    int _oldIter;
    protected void solve(boolean doLineSearch){
      if (_activeData.fullN() > _parms._max_active_predictors)
        throw new TooManyPredictorsException();
      _oldIter = _taskInfo._iter;
      Solver solverType = _parms._solver;
      if(solverType == Solver.AUTO)
        if(_activeData.fullN() > 6000 || _activeData._adaptedFrame.numCols() > 500)
          solverType = Solver.L_BFGS;
        else
          solverType = Solver.IRLSM; // default choice
      switch(solverType) {
        case L_BFGS: {
          double[] beta = _taskInfo._beta;
          GradientSolver solver = new GLMGradientSolver(_parms, _activeData, _parms._lambda[_lambdaId] * (1 - _parms._alpha[0]), _taskInfo._ymu, _taskInfo._wsum);
          if(_bc._betaGiven != null && _bc._rho != null)
            solver = new ProximalGradientSolver(solver,_bc._betaGiven,_bc._rho);
          if(_parms._family == Family.multinomial) {
            beta = MemoryManager.malloc8d((_activeData.fullN()+1)*_nclass);
            int P = _activeData.fullN()+1;
            for(int i = 0; i < _nclass; ++i)
              beta[i*P+P-1] = _parms.link(_taskInfo._ymu[i]);
          } if (beta == null) {
            beta = MemoryManager.malloc8d(_activeData.fullN() + (_activeData._intercept ? 1 : 0));
            if (_activeData._intercept)
              beta[beta.length - 1] = _parms.link(_taskInfo._ymu[0]);
          }
          L_BFGS lbfgs = new L_BFGS().setObjEps(_parms._objective_epsilon).setGradEps(_parms._gradient_epsilon).setMaxIter(_parms._max_iterations);
          assert beta.length == _taskInfo._ginfo._gradient.length;
          final double l1pen = _parms._lambda[_lambdaId] * _parms._alpha[0];
          if(l1pen > 0 || _bc.hasBounds()) {
            if(_parms._family == Family.multinomial) throw H2O.unimpl();
            // compute ginfo at null beta to get estimate for rho
            double [] nullBeta = MemoryManager.malloc8d(_taskInfo._beta.length);
            if(_dinfo._intercept)
              nullBeta[nullBeta.length-1] = _parms.link(_taskInfo._ymu[0]);
            double [] g = solver.getGradient(nullBeta)._gradient;
            ArrayUtils.mult(g,100);
            double [] rho = MemoryManager.malloc8d(beta.length);
            // compute rhos
            for(int i = 0; i < rho.length - 1; ++i)
              rho[i] = ADMM.L1Solver.estimateRho(-g[i], l1pen, _bc._betaLB == null?Double.NEGATIVE_INFINITY:_bc._betaLB[i], _bc._betaUB == null?Double.POSITIVE_INFINITY:_bc._betaUB[i]);
            int ii = rho.length - 1;
            rho[ii] = ADMM.L1Solver.estimateRho(-g[ii], 0, _bc._betaLB == null?Double.NEGATIVE_INFINITY:_bc._betaLB[ii], _bc._betaUB == null?Double.POSITIVE_INFINITY:_bc._betaUB[ii]);
            for(int i = 0; i < rho.length-1; ++i)
              rho[i] = Math.min(1000,rho[i]);
            final double [] objvals = new double[2];
            objvals[1] = Double.POSITIVE_INFINITY;
            L_BFGS.ProgressMonitor pm = new L_BFGS.ProgressMonitor(){
              public boolean progress(double [] beta, GradientInfo ginfo){
                double obj = ginfo._objVal;
                double gnorm = -1;
                if(ginfo instanceof ProximalGradientInfo) {
                  ProximalGradientInfo g = (ProximalGradientInfo)ginfo;
                  if(g._origGinfo instanceof GLMGradientInfo) {
                    GLMGradientInfo gg = (GLMGradientInfo)g._origGinfo;
                    obj = gg._objVal;
                    for(int i = 0; i < beta.length; ++i)
                      obj += l1pen * (beta[i] >= 0?beta[i]:-beta[i]);
                    // add l1pen
                    _sc.addIterationScore(_taskInfo._iter, gg._likelihood, obj);
                    double [] subgrad = ginfo._gradient.clone();
                    ADMM.subgrad(l1pen,beta,subgrad);
                    gnorm = ArrayUtils.l2norm2(subgrad,false);
                  }
                }
                if((++_taskInfo._iter & 3) == 0)
                  update(_taskInfo._workPerIteration*4, "iteration " + _taskInfo._iter+ ", objective = " + MathUtils.roundToNDigits(obj,4) + ", grad_norm = " + MathUtils.roundToNDigits(gnorm,6), GLM.this._key);
                return _taskInfo._iter < _parms._max_iterations && Job.isRunning(GLM.this._key);
              }
            };

            double reltol = L1Solver.DEFAULT_RELTOL;
            double abstol = L1Solver.DEFAULT_ABSTOL;
            double ADMM_gradEps = 1e-2;
            if(_bc != null)
              new ADMM.L1Solver(ADMM_gradEps, 500, reltol, abstol).solve(new LBFGS_ProximalSolver(solver,_taskInfo._beta,rho, pm).setObjEps(_parms._objective_epsilon).setGradEps(_parms._gradient_epsilon), _taskInfo._beta, l1pen, _activeData._intercept, _bc._betaLB, _bc._betaUB);
            else
              new ADMM.L1Solver(ADMM_gradEps, 500, reltol, abstol).solve(new LBFGS_ProximalSolver(solver, _taskInfo._beta, rho, pm).setObjEps(_parms._objective_epsilon).setGradEps(_parms._gradient_epsilon), _taskInfo._beta, l1pen);
          } else {

            if(_parms._family == Family.multinomial) {
              double [] rho = new double[beta.length];
              Arrays.fill(rho, _taskInfo._lambdaMax*.01);
              Result r = lbfgs.solve(solver, beta, solver.getGradient(beta), new L_BFGS.ProgressMonitor() {
                @Override
                public boolean progress(double[] beta, GradientInfo ginfo) {
                  if(ginfo instanceof GLMGradientInfo) {
                    GLMGradientInfo gginfo = (GLMGradientInfo) ginfo;
                    _sc.addIterationScore(_taskInfo._iter, gginfo._likelihood, gginfo._objVal);
                  }
                  if ((_taskInfo._iter & 7) == 0) {
                    _taskInfo._worked += _taskInfo._workPerIteration*8;
                    update(_taskInfo._workPerIteration*8, "iteration " + (_taskInfo._iter + 1) + ", objective value = " + MathUtils.roundToNDigits(ginfo._objVal,4) + ", ginfo norm = " + MathUtils.roundToNDigits(ArrayUtils.linfnorm(ginfo._gradient, false), 4), GLM.this._key);
                    LogInfo("LBFGS: objval = " + ginfo._objVal);
                  }
                  ++_taskInfo._iter;
                  // todo update the model here so we can show intermediate results
                  return isRunning(GLM.this._key);
                }
              });
              int P = _activeData.fullN()+1;
              for(int i = 0; i < _taskInfo._beta_multinomial.length; ++i)
                System.arraycopy(r.coefs,i*P,_taskInfo._beta_multinomial[i],0,_taskInfo._beta_multinomial[i].length);
              break;
            } else {
              Result r = lbfgs.solve(solver, beta, _taskInfo._ginfo, new L_BFGS.ProgressMonitor() {
                @Override
                public boolean progress(double[] beta, GradientInfo ginfo) {
                  if (ginfo instanceof GLMGradientInfo) {
                    GLMGradientInfo gginfo = (GLMGradientInfo) ginfo;
                    _sc.addIterationScore(_taskInfo._iter, gginfo._likelihood, gginfo._objVal);
                  }
                  if ((_taskInfo._iter & 7) == 0) {
                    _taskInfo._worked += _taskInfo._workPerIteration * 8;
                    update(_taskInfo._workPerIteration * 8, "iteration " + (_taskInfo._iter + 1) + ", objective value = " + MathUtils.roundToNDigits(ginfo._objVal, 4) + ", ginfo norm = " + MathUtils.roundToNDigits(ArrayUtils.l2norm2(ginfo._gradient, false), 4), GLM.this._key);
                    LogInfo("LBFGS: objval = " + ginfo._objVal);
                  }
                  ++_taskInfo._iter;
                  // todo update the model here so we can show intermediate results
                  return isRunning(GLM.this._key);
                }
              });
              _taskInfo._beta = r.coefs;
            }
          }
          break;
        }
        case COORDINATE_DESCENT_NAIVE: {

          int p = _activeData.fullN()+ 1;
          double wsum,wsumu; // intercept denum
          double [] denums;
          boolean skipFirstLevel = !_activeData._useAllFactorLevels;
          double [] beta =  _taskInfo._beta.clone(); // Warm start for vector with active columns only.
          double [] betaold = _taskInfo._beta.clone();
          double objold = _taskInfo._objVal;
          int iter2=0; // total cd iters

          // get reweighted least squares vectors
          Vec[] newVecs = _activeData._adaptedFrame.anyVec().makeZeros(3);
          Vec w = newVecs[0]; // fixed before each CD loop
          Vec z = newVecs[1]; // fixed before each CD loop
          Vec zTilda = newVecs[2]; // will be updated at every variable within CD loop
          long startTimeTotalNaive = System.currentTimeMillis();

          // generate new IRLS iteration
          while (iter2++ < 30) {

            Frame fr = new Frame(_activeData._adaptedFrame);
            fr.add("w", w); // fr has all data
            fr.add("z", z);
            fr.add("zTilda", zTilda);

            GLMGenerateWeightsTask gt = new GLMGenerateWeightsTask(GLM.this._key, _activeData, _parms, beta).doAll(fr);
            double objVal = objVal(gt._likelihood, gt._betaw, _parms._lambda[_lambdaId], _taskInfo._nobs, _activeData._intercept);
            denums = gt.denums;
            wsum = gt.wsum;
            wsumu = gt.wsumu;
            int iter1 = 0;

            // coordinate descent loop
            while (iter1++ < CD_MAX_ITERATIONS) {
              Frame fr2 = new Frame();
              fr2.add("w", w);
              fr2.add("z", z);
              fr2.add("zTilda", zTilda); // original x%*%beta if first iteration

              for(int i=0; i < _activeData._cats; i++) {
                Frame fr3 = new Frame(fr2);
                int level_num = _activeData._catOffsets[i+1]-_activeData._catOffsets[i];
                int prev_level_num = 0;
                fr3.add("xj", _activeData._adaptedFrame.vec(i));

                boolean intercept = (i == 0); // prev var is intercept
                if(!intercept) {
                  prev_level_num = _activeData._catOffsets[i]-_activeData._catOffsets[i-1];
                  fr3.add("xjm1", _activeData._adaptedFrame.vec(i-1)); // add previous categorical variable
                }

                int start_old = _activeData._catOffsets[i];
                GLMCoordinateDescentTaskSeqNaive stupdate;
                if(intercept)
                  stupdate = new GLMCoordinateDescentTaskSeqNaive(intercept, false, 4 , Arrays.copyOfRange(betaold, start_old, start_old+level_num),
                        new double [] {beta[p-1]}, _activeData._catLvls[i], null, null, null, null, null, skipFirstLevel).doAll(fr3);
                else
                  stupdate = new GLMCoordinateDescentTaskSeqNaive(intercept, false, 1 , Arrays.copyOfRange(betaold, start_old,start_old+level_num),
                          Arrays.copyOfRange(beta, _activeData._catOffsets[i-1], _activeData._catOffsets[i]) ,  _activeData._catLvls[i] ,
                          _activeData._catLvls[i-1], null, null, null, null, skipFirstLevel ).doAll(fr3);

                for(int j=0; j < level_num; ++j)
                 beta[_activeData._catOffsets[i]+j] = ADMM.shrinkage(stupdate._temp[j] / wsumu, _parms._lambda[_lambdaId] * _parms._alpha[0])
                         / (denums[_activeData._catOffsets[i]+j] / wsumu + _parms._lambda[_lambdaId] * (1 - _parms._alpha[0]));
              }

              int cat_num = 2; // if intercept, or not intercept but not first numeric, then both are numeric .
              for (int i = 0; i < _activeData._nums; ++i) {
                GLMCoordinateDescentTaskSeqNaive stupdate;
                Frame fr3 = new Frame(fr2);
                fr3.add("xj", _activeData._adaptedFrame.vec(i+_activeData._cats)); // add current variable col
                boolean intercept = (i == 0 && _activeData.numStart() == 0); // if true then all numeric case and doing beta_1

                double [] meannew=null, meanold=null, varnew=null, varold=null;
                if(i > 0 || intercept) {// previous var is a numeric var
                    cat_num = 3;
                    if(!intercept)
                     fr3.add("xjm1", _activeData._adaptedFrame.vec(i - 1 + _activeData._cats)); // add previous one if not doing a beta_1 update, ow just pass it the intercept term
                  if( _activeData._normMul!=null ) {
                    varold = new double[]{_activeData._normMul[i]};
                    meanold = new double[]{_activeData._normSub[i]};
                    if (i!= 0){
                      varnew = new double []{ _activeData._normMul[i-1]};
                      meannew = new double [] { _activeData._normSub[i-1]};
                    }
                  }
                  stupdate = new GLMCoordinateDescentTaskSeqNaive(intercept, false, cat_num , new double [] { betaold[_activeData.numStart()+ i]},
                              new double []{ beta[ (_activeData.numStart()+i-1+p)%p ]}, null, null,
                             varold, meanold, varnew, meannew, skipFirstLevel ).doAll(fr3);

                    beta[i+_activeData.numStart()] = ADMM.shrinkage(stupdate._temp[0] / wsumu, _parms._lambda[_lambdaId] * _parms._alpha[0])
                            / (denums[i+_activeData.numStart()] / wsumu + _parms._lambda[_lambdaId] * (1 - _parms._alpha[0]));
                   }
                else if (i == 0 && !intercept){ // previous one is the last categorical variable
                    int prev_level_num = _activeData.numStart()-_activeData._catOffsets[_activeData._cats-1];
                    fr3.add("xjm1", _activeData._adaptedFrame.vec(_activeData._cats-1)); // add previous categorical variable
                    if( _activeData._normMul!=null){
                      varold = new double []{ _activeData._normMul[i]};
                      meanold =  new double [] { _activeData._normSub[i]};
                    }
                    stupdate = new GLMCoordinateDescentTaskSeqNaive(intercept, false, cat_num , new double [] {betaold[ _activeData.numStart()]},
                            Arrays.copyOfRange(beta,_activeData._catOffsets[_activeData._cats-1],_activeData.numStart() ), null, _activeData._catLvls[_activeData._cats-1],
                            varold, meanold, null, null, skipFirstLevel ).doAll(fr3);
                    beta[_activeData.numStart()] = ADMM.shrinkage(stupdate._temp[0] / wsumu, _parms._lambda[_lambdaId] * _parms._alpha[0])
                            / (denums[_activeData.numStart()] / wsumu + _parms._lambda[_lambdaId] * (1 - _parms._alpha[0]));
                  }
              }

              // intercept update: preceded by a categorical or numeric variable
              Frame fr3 = new Frame(fr2);
              fr3.add("xjm1", _activeData._adaptedFrame.vec( _activeData._cats + _activeData._nums-1 ) ); // add last variable updated in cycle to the frame
              GLMCoordinateDescentTaskSeqNaive iupdate ;
              if( _activeData._adaptedFrame.vec( _activeData._cats + _activeData._nums-1).isCategorical()) { // only categorical vars
                cat_num = 2;
                iupdate = new GLMCoordinateDescentTaskSeqNaive( false, true, cat_num , new double [] {betaold[betaold.length-1]},
                        Arrays.copyOfRange(beta, _activeData._catOffsets[_activeData._cats-1], _activeData._catOffsets[_activeData._cats] ),
                        null, _activeData._catLvls[_activeData._cats-1], null, null, null, null, skipFirstLevel  ).doAll(fr3);
              }
              else { // last variable is numeric
                cat_num = 3;
                double [] meannew=null, varnew=null;
                if(_activeData._normMul!=null){
                  varnew = new double [] {_activeData._normMul[_activeData._normMul.length-1]};
                  meannew = new double [] {_activeData._normSub[_activeData._normSub.length-1]};
                }
                iupdate = new GLMCoordinateDescentTaskSeqNaive(false, true, cat_num ,
                        new double [] {betaold[betaold.length-1]}, new double []{ beta[beta.length-2] }, null, null,
                        null, null, varnew, meannew , skipFirstLevel ).doAll(fr3);
              }
              if(_parms._intercept)
               beta[beta.length - 1] = iupdate._temp[0] / wsum;

              double maxdiff = ArrayUtils.linfnorm(ArrayUtils.subtract(beta, betaold), false); // false to keep the intercept
              System.arraycopy(beta, 0, betaold, 0, beta.length);
              if (maxdiff < _parms._beta_epsilon)
                break;
            }

            double percdiff = Math.abs((objold - objVal)/objold);
            if (percdiff < _parms._objective_epsilon & iter2 >1 )
              break;
            objold=objVal;

            _taskInfo._beta = beta.clone();
            System.out.println("iter1 = " + iter1);

            //   for (int i = 0 ; i < beta.length; ++i) {
            //     System.out.print(beta[i] + " ");
            //   }
            //   System.out.println();

          }

          System.out.println("iter2 = " + iter2);

          long endTimeTotalNaive = System.currentTimeMillis();
          long durationTotalNaive = (endTimeTotalNaive - startTimeTotalNaive)/1000;
          System.out.println("Time to run Naive Coordinate Descent " + durationTotalNaive);
          _taskInfo._iter = iter2;
          for (Vec v : newVecs) v.remove();
          break;
        }
        case COORDINATE_DESCENT: {
          int p = _activeData.fullN()+ 1;
          double wsum,wsumu; // intercept denum
          boolean skipFirstLevel = !_activeData._useAllFactorLevels;
          double[] beta =  _taskInfo._beta.clone(); // Warm start for vector with active columns only.
          double[] betaold = _taskInfo._beta.clone();
          int iter2=0; // total cd iters
          double objold = _taskInfo._objVal;

          long startTimeTotalCov = System.currentTimeMillis();

          // new IRLS iteration
          while (iter2++ < 30) {
            long startTimeCov = System.currentTimeMillis();

            GLMIterationTask gt = _parms._family == Family.multinomial
                    ? new GLMIterationTask(GLM.this._key, _activeData, _parms._lambda[_lambdaId], _parms,
                            false, _taskInfo._beta_multinomial,beta, _c,  _taskInfo._ymu, _parms._intercept,
                            null).doAll(_activeData._adaptedFrame)
                    : new GLMIterationTask(GLM.this._key, _activeData, _parms._lambda[_lambdaId], _parms,
                            false, _taskInfo._beta, _parms._intercept?_taskInfo._ymu[0]:0.5, _parms._intercept,
                            null).doAll(_activeData._adaptedFrame);
            long endTimeCov = System.currentTimeMillis();
            long durationCov = (endTimeCov - startTimeCov)/1000;
            System.out.println("Time to compute cov matrix " + durationCov);

            double objVal;
            if(_parms._family == Family.multinomial)
              objVal = objVal(gt._likelihood, gt._beta_multinomial, _parms._lambda[_lambdaId], _taskInfo._nobs, _activeData._intercept);
            else
               objVal =  objVal(gt._likelihood, gt._beta, _parms._lambda[_lambdaId], _taskInfo._nobs, _activeData._intercept);
            wsum = gt.wsum;
            wsumu = gt.wsumu;
            double wsumInv = 1.0/wsum;
            double wsumuInv = 1.0/wsumu;

            int iter1 = 0;
            double [] grads = Arrays.copyOfRange(gt._xy,0,gt._xy.length );//-1 // initialize to inner ps with observations
            for(int i = 0; i < grads.length; ++i) {
              double ip = 0;
              for(int j = 0; j < beta.length; ++j)
                ip += beta[j]*gt._gram.get(i,j);
              grads[i] = grads[i] - ip + beta[i]*gt._gram.get(i,i);
            }
            long t1 = System.currentTimeMillis();
            long startTimeCd = System.currentTimeMillis();
            double [][] XX = gt._gram.getXX();
            // CD loop
            while (iter1++ < CD_MAX_ITERATIONS) {
              for(int i=0; i < _activeData._cats; ++i) {
                int level_num = _activeData._catOffsets[i+1]-_activeData._catOffsets[i];
                int off = _activeData._catOffsets[i];
                for(int j=off; j < off + level_num; ++j) { // ST multiple ones at the same time.
                  if (gt._gram.get(j, j) != 0)
                    beta[j] = ADMM.shrinkage(grads[j] * wsumuInv, _parms._lambda[_lambdaId] * _parms._alpha[0])
                            / (gt._gram.get(j, j) * wsumuInv + _parms._lambda[_lambdaId] * (1 - _parms._alpha[0]));
                  else
                    beta[j] = 0;
                  if( beta[j] != 0 )
                    doUpdateCD(grads, XX, betaold, beta, j);
                }
              }
              int off = _activeData.numStart();
              for (int i = off; i < _activeData._nums + off; ++i) {
                if(gt._gram.get(i,i)!= 0)
                   beta[i] = ADMM.shrinkage(grads[i] * wsumuInv, _parms._lambda[_lambdaId] * _parms._alpha[0])
                          / (gt._gram.get(i,i) * wsumuInv + _parms._lambda[_lambdaId] * (1 - _parms._alpha[0]));
                else
                  beta[i]=0;

                if(beta[i]!=0) // update all the grad entries
                    doUpdateCD(grads, XX, betaold, beta, i);
              }

              if(_parms._intercept) {
                beta[beta.length - 1] = grads[grads.length - 1] * wsumInv;
                if (beta[beta.length - 1] != 0) // update all the grad entries
                  doUpdateCD(grads, XX, betaold, beta, beta.length - 1);
              }
              double maxdiff = ArrayUtils.linfnorm(ArrayUtils.subtract(beta, betaold), false); // false to keep the intercept
              System.arraycopy(beta, 0, betaold, 0, beta.length);
              if (maxdiff < _parms._beta_epsilon)
                break;
            }
            long endTimeCd = System.currentTimeMillis();
            long durationCd = (endTimeCd - startTimeCd);
            System.out.println("Time to run inner CD " + durationCd/1000);
            System.out.println("inner loop done in " + iter1 + " iterations and " + (System.currentTimeMillis()-t1)/1000 + "s, iter2 = " + iter2);
            double percdiff = Math.abs((objold-objVal)/objold);
            objold=objVal;
            if(_parms._family != Family.multinomial)
              _taskInfo._beta = beta.clone();
            if (percdiff < _parms._objective_epsilon & iter2 >1 )
              break;
          }
          long endTimeTotalCov = System.currentTimeMillis();
          long durationTotalCov = (endTimeTotalCov - startTimeTotalCov)/1000;
          System.out.println("Time to run Cov Updates Coordinate Descent " + durationTotalCov);
          _taskInfo._iter = iter2;
          break;
        }



//        case COORDINATE_DESCENT:
//          double l1pen = _parms._alpha[0]*_parms._lambda[_lambdaId];
//          double l2pen = (1-_parms._alpha[0])*_parms._lambda[_lambdaId];
//          double [] beta = _taskInfo._beta.clone();
//          int off;
//          double xOldSub;
//          double xOldMul;
//          double xNewSub = 0;
//          double xNewMul = 1;
//          double [] betaUpdate = null;
//          boolean betaChanges = true;
//          int iter = 0;
//          // external loop - each time generate weights based on previous beta, compute new beta as solution to weighted least squares
//          while(betaChanges) {
//            // internal loop - go over each column independently as long as beta keeps changing
//            int it = iter; // to keep track of inner iterations
//            while (betaChanges && ++iter < 1000) {
//              betaChanges = false;
//              // run one iteration of coordinate descent - go over all columns
//              for (int i = 0; i < _activeData._adaptedFrame.numCols(); ++i) {
//                Vec previousVec = i == 0?_taskInfo._iVec:_dinfo._adaptedFrame.vec(i-1);
//                Vec currentVec = i == _dinfo._adaptedFrame.numCols()-1?_taskInfo._iVec:_dinfo._adaptedFrame.vec(i);
//                xOldSub = xNewSub;
//                xOldMul = xNewMul;
//                boolean isCategorical = currentVec.isCategorical();
//                int to;
//                if (isCategorical) {
//                  xNewSub = 0;
//                  xNewMul = 1;
//                  off = _dinfo._catOffsets[i];
//                  to = _dinfo._catOffsets[i + 1];
//                } else {
//                  int k = i - _dinfo._cats;
//                  xNewSub = _dinfo._normSub[k];
//                  xNewMul = _dinfo._normMul[k];
//                  off = _dinfo.numStart() + k;
//                  to = off + 1;
//                }
//                double[] currentBeta = Arrays.copyOfRange(_taskInfo._beta, off, to);
//                double[] xy = new GLMCoordinateDescentTask(betaUpdate, currentBeta, xOldSub, xOldMul, xNewSub, xNewMul).doAll(previousVec,currentVec,_taskInfo._eVec,_taskInfo._wVec, _taskInfo._zVec)._xy;
//                for (int j = 0; j < xy.length; ++j) {
//                  betaUpdate = currentBeta;
//                  double updatedCoef = ADMM.shrinkage(xy[j], l1pen) / (1 + l2pen);
//                  betaUpdate[j] = updatedCoef - currentBeta[j];
//                  if (betaUpdate[j] < -1e-4 || betaUpdate[j] > 1e-4)
//                    betaChanges = true;
//                  beta[off + j] = updatedCoef;
//                }
//              }
//            }
//            if(iter > it+1) {
//              betaChanges = true; // beta changed during inner iteration
//              // generate new weights
//              new GLMTask.GLMWeightsTask(_parms).doAll(_dinfo._adaptedFrame.lastVec(), _taskInfo._zVec, _taskInfo._wVec, _taskInfo._eVec);
//            }
//          }
//          // done, compute the ginfo and check KKTs
//          break;
        case IRLSM:// fork off ADMM iteration
          if(_parms._family == Family.multinomial)
            new GLMIterationTask(GLM.this._key, _activeData, _parms._lambda[_lambdaId] * (1 - _parms._alpha[0]), _parms, false, _taskInfo._beta_multinomial, _taskInfo._beta_multinomial[_c].clone(), _c, _taskInfo._ymu, _parms._intercept, new Iteration(this, doLineSearch)).asyncExec(_activeData._adaptedFrame);
          else
            new GLMIterationTask(GLM.this._key, _activeData, _parms._lambda[_lambdaId] * (1 - _parms._alpha[0]), _parms, false, _taskInfo._beta, _parms._intercept?_taskInfo._ymu[0]:0.5, _parms._intercept, new Iteration(this, doLineSearch)).asyncExec(_activeData._adaptedFrame);
          return;
        default:
          throw H2O.unimpl();
      }
      checkKKTsAndComplete(true,this);
      tryComplete();
    }
    protected void  checkKKTsAndCompleteMultinomial(final boolean score, final H2OCountedCompleter cc) {
      final double [][] fullBeta = new double[_taskInfo._numClasses][];
      for(int i = 0 ; i < fullBeta.length; ++i) {
        fullBeta[i] = expandVec(_taskInfo._beta_multinomial[i], _activeData._activeCols, _dinfo.fullN() + 1);
        fullBeta[i][fullBeta[i].length - 1] += _iceptAdjust;
      }
      cc.addToPendingCount(1);
      _taskInfo._scoredAndUpdated = score;
      new GLMTask.GLMMultinomialGradientTask(_dinfo, _parms._lambda[_lambdaId], _taskInfo._ymu, fullBeta,1.0 / _taskInfo._wsum, true, new H2OCallback<GLMMultinomialGradientTask>(cc) {
        @Override
        public void callback(final GLMMultinomialGradientTask gt1) {
          assert gt1._nobs == _taskInfo._nobs;
          double[][] subgrad = new double[fullBeta.length][];
          for(int i = 0; i < subgrad.length; ++i)
            subgrad[i] = MemoryManager.malloc8d(fullBeta[i].length);
          for(int i = 0; i < fullBeta.length; ++i)
            ADMM.subgrad(_parms._alpha[0] * _parms._lambda[_lambdaId], fullBeta[i], subgrad[i]);
          double err = 0;

          if (_taskInfo._activeCols != null) {
            for(int i = 0; i < subgrad.length; ++i)
              for (int c : _taskInfo._activeCols)
                if (subgrad[i][c] > err) err = subgrad[i][c];
                else if (subgrad[i][c] < -err) err = -subgrad[i][c];
            int[] failedCols = new int[64];
            int fcnt = 0;
            final int P = subgrad[0].length;
            for (int i = 0; i < P - 1; ++i) {
              if (Arrays.binarySearch(_taskInfo._activeCols, i) >= 0) continue;
              for(int j = 0; j < subgrad.length; ++j) {
                if (subgrad[j][i] > err || -subgrad[j][i] > err) {
                  if (fcnt == failedCols.length)
                    failedCols = Arrays.copyOf(failedCols, failedCols.length << 1);
                  failedCols[fcnt++] = i;
                  break;
                }
              }
            }
            if (fcnt > 0) {
              throw H2O.unimpl();
//              final int n = _taskInfo._activeCols.length;
//              int[] newCols = Arrays.copyOf(_taskInfo._activeCols, _taskInfo._activeCols.length + fcnt);
//              for (int i = 0; i < fcnt; ++i)
//                newCols[n + i] = failedCols[i];
//              Arrays.sort(newCols);
////              _taskInfo._beta = resizeVec(gt1._beta, newCols, _taskInfo._activeCols, _dinfo.fullN() + 1);
//              _taskInfo._activeCols = newCols;
//              LogInfo(fcnt + " variables failed KKT conditions check! Adding them to the model and continuing computation.(grad_eps = " + err + ", activeCols = " + (_taskInfo._activeCols.length > 100 ? "lost" : Arrays.toString(_taskInfo._activeCols)));
//              _activeData = _dinfo.filterExpandedColumns(_taskInfo._activeCols);
//              assert newCols == null || _activeData.fullN() == _taskInfo._activeCols.length;
//              // NOTE: tricky completer game here:
//              // We expect 0 pending in this method since this is the end-point, ( actually it's racy, can be 1 with pending 1 decrement from the original Iteration callback, end result is 0 though)
//              // while iteration expects pending count of 1, so we need to increase it here (Iteration itself adds 1 but 1 will be subtracted when we leave this method since we're in the callback which is called by onCompletion!
//              // [unlike at the start of nextLambda call when we're not inside onCompletion]))
//              getCompleter().addToPendingCount(1);
//              solve(true);
//              return;
            }
          }

//            GLMSingleLambdaTsk.this.addToPendingCount(1);
//            final int iter = _taskInfo._iter;
//            // public GLMGradientTask(DataInfo dinfo, GLMParameters params, double lambda, double[] beta, double reg, H2OCountedCompleter cc){
//
//            new GLMTask.GLMGradientTask(_validDinfo, _parms, _parms._lambda[_lambdaId], _dinfo.denormalizeBeta(null), 1.0 / _taskInfo._nobs, null /* no row filter for validation dataset */, new H2OCallback<GLMGradientTask>(GLMSingleLambdaTsk.this) {
//              @Override
//              public void callback(GLMGradientTask gt2) {
//                LogInfo("hold-out set validation = " + gt2._val.toString());
//                if(Double.isNaN(_taskInfo._resDevTest) || MathUtils.roundToNDigits(gt2._val.residualDeviance(),5) <= MathUtils.roundToNDigits(_taskInfo._resDevTest,5))
//                  _taskInfo._stopCnt = 0;
//                else ++_taskInfo._stopCnt;
//                _taskInfo._resDevTest = gt2._val.residualDeviance();
//                // can not use any of the member variables, since computation will go on in parallell
//                // also, we have already fully expanded beta here -> different call than from in-between iterations
//                Submodel sm = new Submodel(_parms._lambda[_lambdaId],gt1._beta, _taskInfo._iter,gt1._val.residualDeviance(), gt2._val.residualDeviance());
//                _model.setSubmodel(sm);
//                if(score) { // pick best model first and if the latest is the best, udpate the metrics
//                  _model._output.pickBestModel();
//                  if(_model._output.bestSubmodel().lambda_value ==  _parms._lambda[_lambdaId]) {
//                    // latest is the best
//                    _model._output._training_metrics = gt1._val.makeModelMetrics(_model,_parms.train());
//                    _model._output._validation_metrics = gt2._val.makeModelMetrics(_model,_parms.valid());
//                    if(_parms._family == Family.binomial && gt2._nobs > 0)
//                      _model._output._threshold = ((ModelMetricsBinomial)_model._output._validation_metrics)._auc.defaultThreshold();
//                  }
//                  _model.generateSummary(_parms._train, _taskInfo._iter);
//                  _model._output._scoring_history = _sc.to2dTable();
//                  _model.update(GLM.this._key);
//                }
//                _sc.addLambdaScore(_taskInfo._iter,_parms._lambda[_lambdaId], sm.rank(), gt1._val.explainedDev(), gt2._val.explainedDev());
////                addLambdaScoringHistory(iter,lambdaId,rank,1 - gt1._dev/_taskInfo._nullDevTrain,1 - gt2._dev/_taskInfo._nullDevTest);
//              }
//            }).setValidate(_parms._intercept?_taskInfo._ymu:0, score).asyncExec(_validDinfo._adaptedFrame);
          final double[][] betaSm = _taskInfo._beta_multinomial;
          Submodel sm = new Submodel(_parms._lambda[_lambdaId], betaSm, _activeData._activeCols, _taskInfo._iter, gt1._val.residualDeviance(), Double.NaN);
          _model.setSubmodel(sm);
          _sc.addLambdaScore(_taskInfo._iter,_parms._lambda[_lambdaId], sm.rank(), gt1._val.explainedDev(), Double.NaN);
          if(score) { // set the training metrics (always the last iteration if running without validation set)
            _model._output.pickBestModel();
            if(_model._output.bestSubmodel().lambda_value ==  _parms._lambda[_lambdaId]) {
              _model._output._training_metrics = gt1._val.makeModelMetrics(_model, _parms.train());
              if(_parms._family == Family.binomial)
                _model._output._threshold = ((ModelMetricsBinomial)_model._output._training_metrics)._auc.defaultThreshold();
            }
            _model.generateSummary(_parms._train,_taskInfo._iter);
            _model._output._scoring_history = _sc.to2dTable();
            _model.update(GLM.this._key);
          }

          // got valid solution, update the state and complete
          double l2pen = _parms._lambda[_lambdaId] * (1 - _parms._alpha[0]) * ArrayUtils.l2norm2(gt1._beta, _activeData._intercept);
          if(_bc._betaGiven != null && _bc._rho != null) {
            throw H2O.unimpl();
          }
          _taskInfo._ginfo = new GLMGradientInfo(gt1._likelihood, gt1._likelihood/gt1._nobs + .5*l2pen, gt1._gradient);
          _taskInfo._objVal = objVal(gt1._likelihood,gt1._beta, _parms._lambda[_lambdaId],gt1._nobs,_dinfo._intercept);

          if(++_c == nclasses())
            _c = 0;
          double rel_improvement = (_oldObj - _taskInfo._objVal)/_oldObj;
          if (_parms._solver != Solver.IRLSM || _taskInfo._iter >= _parms._max_iterations || (_c == 0 && rel_improvement < _parms._objective_epsilon)) {
            _c = 0;
            _oldObj = _taskInfo._objVal;
            _sc.addIterationScore(_taskInfo._iter,gt1._likelihood,_taskInfo._objVal); // it's in here for the gaussian family score :(
            _taskInfo._beta_multinomial = fullBeta;
            if (_valid != null) {
              cc.addToPendingCount(1);
              final int iter = _taskInfo._iter;
              double[][] betaScore = new double[_nclass][];
              for (int i = 0; i < _nclass; ++i)
                betaScore[i] = _dinfo.denormalizeBeta(gt1._beta[i]);
              new GLMTask.GLMMultinomialGradientTask(_validDinfo, _parms._lambda[_lambdaId], _taskInfo._ymu, betaScore, 1.0 / _taskInfo._wsum, true, new H2OCallback<GLMMultinomialGradientTask>(cc) {
                @Override
                public void callback(GLMMultinomialGradientTask gt2) {
                  LogInfo("hold-out set validation = " + gt2._val.toString());
                  if (Double.isNaN(_taskInfo._resDevTest) || MathUtils.roundToNDigits(gt2._val.residualDeviance(), 5) <= MathUtils.roundToNDigits(_taskInfo._resDevTest, 5))
                    _taskInfo._stopCnt = 0;
                  else ++_taskInfo._stopCnt;
                  _taskInfo._resDevTest = gt2._val.residualDeviance();
                  // can not use any of the member variables, since computation will go on in parallell
                  // also, we have already fully expanded beta here -> different call than from in-between iterations
                  Submodel sm = new Submodel(_parms._lambda[_lambdaId], betaSm, _activeData._activeCols, _taskInfo._iter, gt1._val.residualDeviance(), gt2._val.residualDeviance());
                  _model.setSubmodel(sm);
                  if (score) { // pick best model first and if the latest is the best, udpate the metrics
                    _model._output.pickBestModel();
                    if (_model._output.bestSubmodel().lambda_value == _parms._lambda[_lambdaId]) {
                      // latest is the best
                      _model._output._training_metrics = gt1._val.makeModelMetrics(_model, _parms.train());
                      _model._output._validation_metrics = gt2._val.makeModelMetrics(_model, _parms.valid());
                      if (_parms._family == Family.binomial && gt2._nobs > 0)
                        _model._output._threshold = ((ModelMetricsBinomial) _model._output._validation_metrics)._auc.defaultThreshold();
                    }
                    _model.generateSummary(_parms._train, _taskInfo._iter);
                    _model._output._scoring_history = _sc.to2dTable();
                    _model.update(GLM.this._key);
                  }
                  _sc.addLambdaScore(_taskInfo._iter, _parms._lambda[_lambdaId], sm.rank(), gt1._val.explainedDev(), gt2._val.explainedDev());
//                addLambdaScoringHistory(iter,lambdaId,rank,1 - gt1._dev/_taskInfo._nullDevTrain,1 - gt2._dev/_taskInfo._nullDevTest);
                }
              }).asyncExec(_validDinfo._adaptedFrame);
            }
            return;
          }
          if(_c == 0)_oldObj = _taskInfo._objVal;
          _taskInfo._beta = _taskInfo._beta_multinomial[_c];
          GLMSingleLambdaTsk.this.addToPendingCount(1);
          solve(true);
        }
      }).asyncExec(_dinfo._adaptedFrame);
    }
    // Compute full ginfo ginfo (including inactive columns) and check KKT conditions, re-solve if necessary.
    // Can't be onCompletion(), can invoke solve again
    protected void checkKKTsAndComplete(final boolean score, H2OCountedCompleter cc) {
      if(_parms._family == Family.multinomial){
        checkKKTsAndCompleteMultinomial(score,cc);
        return;
      }
      final double [] fullBeta = expandVec(_taskInfo._beta,_activeData._activeCols,_dinfo.fullN()+1);
      fullBeta[fullBeta.length-1] += _iceptAdjust;
      addToPendingCount(1);
      _taskInfo._scoredAndUpdated = score;
      new GLMTask.GLMGradientTask(_dinfo, _parms, _parms._lambda[_lambdaId], fullBeta, 1.0 / _taskInfo._nobs, _parms._intercept, new H2OCallback<GLMGradientTask>(cc) {
        @Override
        public void callback(final GLMGradientTask gt1) {
          assert gt1._nobs == _taskInfo._nobs;
          double[] subgrad = gt1._gradient.clone();
          ADMM.subgrad(_parms._alpha[0] * _parms._lambda[_lambdaId], fullBeta, subgrad);
          double err = 0;
          if (_taskInfo._activeCols != null) {
            for (int c : _taskInfo._activeCols)
              if (subgrad[c] > err) err = subgrad[c];
              else if (subgrad[c] < -err) err = -subgrad[c];
            int[] failedCols = new int[64];
            int fcnt = 0;
            for (int i = 0; i < subgrad.length - 1; ++i) {
              if (Arrays.binarySearch(_taskInfo._activeCols, i) >= 0) continue;
              if (subgrad[i] > err || -subgrad[i] > err) {
                if (fcnt == failedCols.length)
                  failedCols = Arrays.copyOf(failedCols, failedCols.length << 1);
                failedCols[fcnt++] = i;
              }
            }
            if (fcnt > 0) {
              final int n = _taskInfo._activeCols.length;
              int[] newCols = Arrays.copyOf(_taskInfo._activeCols, _taskInfo._activeCols.length + fcnt);
              for (int i = 0; i < fcnt; ++i)
                newCols[n + i] = failedCols[i];
              Arrays.sort(newCols);
              _taskInfo._beta = resizeVec(gt1._beta, newCols, _taskInfo._activeCols, _dinfo.fullN() + 1);
              _taskInfo._activeCols = newCols;
              LogInfo(fcnt + " variables failed KKT conditions check! Adding them to the model and continuing computation.(grad_eps = " + err + ", activeCols = " + (_taskInfo._activeCols.length > 100 ? "lost" : Arrays.toString(_taskInfo._activeCols)));
              _activeData = _dinfo.filterExpandedColumns(_taskInfo._activeCols);
              assert newCols == null || _activeData.fullN() == _taskInfo._activeCols.length;
              // NOTE: tricky completer game here:
              // We expect 0 pending in this method since this is the end-point, ( actually it's racy, can be 1 with pending 1 decrement from the original Iteration callback, end result is 0 though)
              // while iteration expects pending count of 1, so we need to increase it here (Iteration itself adds 1 but 1 will be subtracted when we leave this method since we're in the callback which is called by onCompletion!
              // [unlike at the start of nextLambda call when we're not inside onCompletion]))
              getCompleter().addToPendingCount(1);
              solve(true);
              return;
            }
          }
          if (_valid != null) {
            GLMSingleLambdaTsk.this.addToPendingCount(1);
            final int iter = _taskInfo._iter;
            // public GLMGradientTask(DataInfo dinfo, GLMParameters params, double lambda, double[] beta, double reg, H2OCountedCompleter cc){
            new GLMTask.GLMGradientTask(_validDinfo, _parms, _parms._lambda[_lambdaId], _dinfo.denormalizeBeta(gt1._beta), 1.0 / _taskInfo._nobs, _parms._intercept, new H2OCallback<GLMGradientTask>(GLMSingleLambdaTsk.this) {
              @Override
              public void callback(GLMGradientTask gt2) {
                LogInfo("hold-out set validation = " + gt2._val.toString());
                if(Double.isNaN(_taskInfo._resDevTest) || MathUtils.roundToNDigits(gt2._val.residualDeviance(),5) <= MathUtils.roundToNDigits(_taskInfo._resDevTest,5))
                  _taskInfo._stopCnt = 0;
                else ++_taskInfo._stopCnt;
                _taskInfo._resDevTest = gt2._val.residualDeviance();
                // can not use any of the member variables, since computation will go on in parallell
                // also, we have already fully expanded beta here -> different call than from in-between iterations
                Submodel sm = new Submodel(_parms._lambda[_lambdaId],gt1._beta, _taskInfo._iter,gt1._val.residualDeviance(), gt2._val.residualDeviance());
                _model.setSubmodel(sm);
                if(score) { // pick best model first and if the latest is the best, udpate the metrics
                  _model._output.pickBestModel();
                  if(_model._output.bestSubmodel().lambda_value ==  _parms._lambda[_lambdaId]) {
                    // latest is the best
                    _model._output._training_metrics = gt1._val.makeModelMetrics(_model,_parms.train());
                    _model._output._validation_metrics = gt2._val.makeModelMetrics(_model,_parms.valid());
                    if(_parms._family == Family.binomial && gt2._nobs > 0)
                      _model._output._threshold = ((ModelMetricsBinomial)_model._output._validation_metrics)._auc.defaultThreshold();
                  }
                  _model.generateSummary(_parms._train, _taskInfo._iter);
                  _model._output._scoring_history = _sc.to2dTable();
                  _model.update(GLM.this._key);
                }
                _sc.addLambdaScore(_taskInfo._iter,_parms._lambda[_lambdaId], sm.rank(), gt1._val.explainedDev(), gt2._val.explainedDev());
//                addLambdaScoringHistory(iter,lambdaId,rank,1 - gt1._dev/_taskInfo._nullDevTrain,1 - gt2._dev/_taskInfo._nullDevTest);
              }
            }).setValidate(_parms._intercept?_taskInfo._ymu[0]:0, score).asyncExec(_validDinfo._adaptedFrame);
          } else {
            Submodel sm = new Submodel(_parms._lambda[_lambdaId], gt1._beta, _taskInfo._iter, gt1._val.residualDeviance(), Double.NaN);
            _model.setSubmodel(sm);
            _sc.addLambdaScore(_taskInfo._iter,_parms._lambda[_lambdaId], sm.rank(), gt1._val.explainedDev(), Double.NaN);
            if(score) { // set the training metrics (always the last iteration if running without validation set)
              _model._output.pickBestModel();
              if(_model._output.bestSubmodel().lambda_value ==  _parms._lambda[_lambdaId]) {
                _model._output._training_metrics = gt1._val.makeModelMetrics(_model, _parms.train());
                if(_parms._family == Family.binomial)
                  _model._output._threshold = ((ModelMetricsBinomial)_model._output._training_metrics)._auc.defaultThreshold();
              }
              _model.generateSummary(_parms._train,_taskInfo._iter);
              _model._output._scoring_history = _sc.to2dTable();
              _model.update(GLM.this._key);
            }
          }
          // got valid solution, update the state and complete
          double l2pen = _parms._lambda[_lambdaId] * (1 - _parms._alpha[0]) * ArrayUtils.l2norm2(gt1._beta, _activeData._intercept);
          if(_bc._betaGiven != null && _bc._rho != null) {
            for(int i = 0; i < _bc._betaGiven.length; ++i) {
              double diff = gt1._beta[i] - _bc._betaGiven[i];
              l2pen += _bc._rho[i] * diff * diff;
            }
          }
          l2pen *= .5;
          _taskInfo._ginfo = new GLMGradientInfo(gt1._likelihood, gt1._likelihood/gt1._nobs + l2pen, gt1._gradient);
          assert _taskInfo._ginfo._gradient.length == _dinfo.fullN() + 1:_taskInfo._ginfo._gradient.length + " != " + _dinfo.fullN() + ", intercept = " + _parms._intercept;
          _taskInfo._objVal = objVal(gt1._likelihood,gt1._beta, _parms._lambda[_lambdaId],gt1._nobs,_dinfo._intercept);
          _sc.addIterationScore(_taskInfo._iter,gt1._likelihood,_taskInfo._objVal); // it's in here for the gaussian family score :(
          _taskInfo._beta = fullBeta;
        }
      }).setValidate(_parms._intercept?_taskInfo._ymu[0] : _parms._family == Family.binomial?0.5:0, score).asyncExec(_dinfo._adaptedFrame);
    }
    @Override
    protected void compute2() { // part of the outer loop to compute sol for lambda_k+1. keep active cols using strong rules and calls solve.
      if(!isRunning(_key)) throw new JobCancelledException();
      _start_time = System.currentTimeMillis();
      double previousLambda = _lambdaId == 0?_taskInfo._lambdaMax:_parms._lambda[_lambdaId-1];
      _taskInfo.adjustToNewLambda(previousLambda,_parms._lambda[_lambdaId],_parms._alpha[0],true);
      // if multinomial
      // for all classes
      // set solver for class a
      // call solve()
      if(_parms._family == Family.multinomial && _parms._solver == Solver.COORDINATE_DESCENT) {
        assert _parms._solver == Solver.COORDINATE_DESCENT:"multinomial only implemented for COD";
        _activeData = _dinfo;
        double oldObj = Double.MAX_VALUE;
        int iter = 0;
        while(iter++ < 10 && _taskInfo._objVal < (oldObj - oldObj*1e-4)) {
          oldObj = _taskInfo._objVal;
          for (int c = 0; c < _taskInfo._numClasses; ++c) {
            _taskInfo._beta = _taskInfo._beta_multinomial[c];
            _c = c;
            addToPendingCount(1);
            solve(false);
          }
        }
        tryComplete();
      } else {
        // _taskInfo._allIn = true;
        int[] activeCols = activeCols(_parms._lambda[_lambdaId], _lambdaId == 0 ? _taskInfo._lambdaMax : _parms._lambda[_lambdaId - 1], _taskInfo._ginfo._gradient);
        _taskInfo._activeCols = activeCols;
        _activeData = _dinfo.filterExpandedColumns(activeCols);
        assert _taskInfo._activeCols == null || _taskInfo._activeCols.length == _activeData.fullN();
        _taskInfo._ginfo = new GLMGradientInfo(_taskInfo._ginfo._likelihood, _taskInfo._ginfo._objVal, contractVec(_taskInfo._ginfo._gradient, activeCols));
        if(_parms._family == Family.multinomial) {
          for(int i = 0; i < _taskInfo._beta_multinomial.length; ++i)
            _taskInfo._beta_multinomial[i] = contractVec(_taskInfo._beta_multinomial[i], activeCols);
        } else _taskInfo._beta = contractVec(_taskInfo._beta, activeCols);
        assert activeCols == null || _activeData.fullN() == activeCols.length : LogInfo("mismatched number of cols, got " + activeCols.length + " active cols, but data info claims " + _activeData.fullN());
        assert DKV.get(_activeData._key) != null;
        solve(false);
      }
    }

    private class Iteration extends H2O.H2OCallback<GLMIterationTask> {
      public final long _iterationStartTime;
      final boolean _countIteration;
      public final boolean _doLinesearch;

      public Iteration(CountedCompleter cmp, boolean doLinesearch) {
        this(cmp, doLinesearch, true);
      }

      public Iteration(CountedCompleter cmp, boolean doLinesearch, boolean countIteration) {
        super((H2OCountedCompleter) cmp);
        _countIteration = countIteration;
        _iterationStartTime = System.currentTimeMillis();
        _doLinesearch = doLinesearch;
      }

      @Override
      public void callback(final GLMIterationTask glmt) {
        System.out.println("likelihood = " + glmt._likelihood);
        assert _parms._intercept || glmt._beta[_activeData.fullN()] == 0;
        double objVal = _parms._family == Family.multinomial
          ?objVal(glmt._likelihood, glmt._beta_multinomial, _parms._lambda[_lambdaId], _taskInfo._nobs, _activeData._intercept)
          :objVal(glmt._likelihood, glmt._beta, _parms._lambda[_lambdaId], _taskInfo._nobs, _activeData._intercept);
        double oldObj = _taskInfo._objVal;
        if (!isRunning(GLM.this._key)) throw new JobCancelledException();
        assert glmt._nobs == _taskInfo._nobs:"got wrong number of observations, expected " + _taskInfo._nobs + ", but got " + glmt._nobs;
        assert _taskInfo._activeCols == null || glmt._beta == null || glmt._beta.length == (_taskInfo._activeCols.length + 1) : LogInfo("betalen = " + glmt._beta.length + ", activecols = " + _taskInfo._activeCols.length);
        assert _taskInfo._activeCols == null || _taskInfo._activeCols.length == _activeData.fullN();
        double reg = 1.0 / _taskInfo._wsum;
        glmt._gram.mul(reg);
        ArrayUtils.mult(glmt._xy, reg);
        if (_countIteration) ++_taskInfo._iter;
        long callbackStart = System.currentTimeMillis();
        double lastObjVal = _taskInfo._objVal;
        double logl = glmt._likelihood;               // negated condition to work with NaNs
        if (_doLinesearch && (glmt.hasNaNsOrInf() || !((objVal) <= lastObjVal))) {
          // needed line search, have to discard the last step and go again with line search
          getCompleter().addToPendingCount(1);
          LogInfo("invoking line search, objval = " + objVal + ", lastObjVal = " + lastObjVal); // todo: get ginfo here?
          --_taskInfo._iter;
          _taskInfo._lineSearch = true;
          if(_parms._family == Family.multinomial) {
            double [] direction = ArrayUtils.subtract(glmt._beta_multinomial[_c], _taskInfo._beta_multinomial[_c]);
            new GLMTask.GLMMultinomialLineSearchTask(new MultinomialLineSearchIteration(getCompleter(), _taskInfo._beta_multinomial, direction, glmt._likelihood, MINLINE_SEARCH_STEP, true), _activeData, _taskInfo._beta_multinomial, direction,_c, 1, LINE_SEARCH_STEP, NUM_LINE_SEARCH_STEPS).asyncExec(_activeData._adaptedFrame);
          }else
            new GLMLineSearchTask(_activeData, _parms, 1.0 / _taskInfo._nobs, _taskInfo._beta.clone(), ArrayUtils.subtract(glmt._beta, _taskInfo._beta), 1, LINE_SEARCH_STEP, NUM_LINE_SEARCH_STEPS, new LineSearchIteration(getCompleter(),glmt._likelihood)).asyncExec(_activeData._adaptedFrame);
          return;
        } else {
          _sc.addIterationScore(_taskInfo._iter - 1, logl, objVal);
          if (lastObjVal > objVal) {
            if(_parms._family == Family.multinomial)
              System.arraycopy(glmt._beta_multinomial[_c],0,_taskInfo._beta_multinomial[_c],0,glmt._beta_multinomial[_c].length);
            else
              _taskInfo._beta = glmt._beta;
            _taskInfo._objVal = objVal;
            _taskInfo._ginfo = null;
          }
        }
        final double[] newBeta = MemoryManager.malloc8d(glmt._xy.length);
        double l2pen = _parms._lambda[_lambdaId] * (1 - _parms._alpha[0]);
        double l1pen = _parms._lambda[_lambdaId] * _parms._alpha[0];
        double defaultRho = _bc._betaLB != null || _bc._betaUB != null ? _taskInfo._lambdaMax * 1e-2 : 0;
        long tx = System.currentTimeMillis();
        // l1pen or upper/lower bounds require ADMM solver
        if (l1pen > 0 || _bc._betaLB != null || _bc._betaUB != null || _bc._betaGiven != null) {
          // double rho = Math.max(1e-4*_taskInfo._lambdaMax*_parms._alpha[0],_currentLambda*_parms._alpha[0]);
          GramSolver gslvr = new GramSolver(glmt._gram, glmt._xy, _parms._intercept, l2pen, l1pen /*, rho*/, _bc._betaGiven, _bc._rho, defaultRho, _bc._betaLB, _bc._betaUB);
          new ADMM.L1Solver(1e-4, 10000).solve(gslvr, newBeta, l1pen, _parms._intercept, _bc._betaLB, _bc._betaUB);
        } else {
          glmt._gram.addDiag(l2pen);
          new GramSolver(glmt._gram,glmt._xy,_taskInfo._lambdaMax, _parms._beta_epsilon, _parms._intercept).solve(newBeta);
        }
        LogInfo("iteration computed in " + (callbackStart - _iterationStartTime) + " + " + (System.currentTimeMillis() - tx) + " ms");
        _taskInfo._worked += _taskInfo._workPerIteration;
        update(_taskInfo._workPerIteration, "lambdaId = " + _lambdaId + ", iteration = " + _taskInfo._iter + ", objective value = " + MathUtils.roundToNDigits(objVal,4));
        if (ArrayUtils.hasNaNsOrInfs(newBeta)) {
          throw new RuntimeException(LogInfo("got NaNs and/or Infs in beta"));
        } else {
          final double bdiff = beta_diff(glmt._beta, newBeta);
          if ((_parms._family == Family.gaussian && _parms._link == Link.identity) || bdiff < _parms._beta_epsilon || _taskInfo._iter >= _parms._max_iterations) { // Gaussian is non-iterative and ginfo is ADMMSolver's ginfo => just validate and move on to the next lambda_value
            int diff = (int) Math.log10(bdiff);
            int nzs = 0;
            for (int i = 0; i < newBeta.length; ++i)
              if (newBeta[i] != 0) ++nzs;
            LogInfo("converged (reached a fixed point with ~ 1e" + diff + " precision), got " + nzs + " nzs");
            if(_parms._family == Family.multinomial)
              System.arraycopy(newBeta,0,_taskInfo._beta_multinomial[_c],0,newBeta.length);
            else
              _taskInfo._beta = _parms._family == Family.gaussian ? newBeta : glmt._beta;
            checkKKTsAndComplete(true,(H2OCountedCompleter)getCompleter());
            return;
          } else { // not done yet, launch next iteration
            GLMIterationTask nextIter;
            if(_taskInfo._lineSearch || _activeData.fullN() > 1000 || _activeData._adaptedFrame.numCols() > 100){
              // needed line search, have to discard the last step and go again with line search
              getCompleter().addToPendingCount(1);
              if(_parms._family == Family.multinomial) {
                double [] direction = ArrayUtils.subtract(newBeta, _taskInfo._beta_multinomial[_c]);
                new GLMTask.GLMMultinomialLineSearchTask(new MultinomialLineSearchIteration(getCompleter(), _taskInfo._beta_multinomial, direction, Double.NaN,0.0625,true), _activeData, _taskInfo._beta_multinomial, direction, _c, 1,.5,4).asyncExec(_activeData._adaptedFrame);
              }else
                new GLMLineSearchTask(_activeData, _parms, 1.0 / _taskInfo._nobs, _taskInfo._beta.clone(), ArrayUtils.subtract(newBeta, _taskInfo._beta), 1, LINE_SEARCH_STEP, NUM_LINE_SEARCH_STEPS, new LineSearchIteration(getCompleter(),Double.NaN)).asyncExec(_activeData._adaptedFrame);
              return;
            } else {
              if(_parms._family == Family.multinomial) {
                getCompleter().addToPendingCount(1);
                new GLMTask.GLMIterationTask(GLM.this._key, _activeData, _parms._lambda[_lambdaId] * (1 - _parms._alpha[0]), glmt._params, true, _taskInfo._beta_multinomial, newBeta,_c, _taskInfo._ymu,  _parms._intercept, new Iteration(getCompleter(), true)).asyncExec(_activeData._adaptedFrame);
              } else {
                final boolean validate = false; // too much overhead! (_taskInfo._iter % 5) == 0;
                getCompleter().addToPendingCount(1);
                new GLMIterationTask(GLM.this._key, _activeData, _parms._lambda[_lambdaId] * (1 - _parms._alpha[0]), glmt._params, validate, newBeta, _parms._intercept ? _taskInfo._ymu[0] : 0.5,  _parms._intercept, new Iteration(getCompleter(), true)).asyncExec(_activeData._adaptedFrame);
              }
            }
          }
        }
      }
    }

    private class MultinomialLineSearchIteration extends H2O.H2OCallback<GLMMultinomialLineSearchTask> {
      final double _expectedLikelihood;
      final double _minStep;
      final boolean _countIteration;
      final double [][] _betaMultinomial;
      final double [] _direction;

      MultinomialLineSearchIteration(CountedCompleter cmp, double [][] beta, double [] direction, double expectedLikelihood, double minStep, boolean countIter) {
        super((H2OCountedCompleter) cmp);
        _betaMultinomial = beta;
        _direction = direction;
        _expectedLikelihood = expectedLikelihood;
        _minStep = minStep;
        _countIteration = countIter;
      }
      @Override
      public void callback(GLMMultinomialLineSearchTask lst) {
        assert lst._nobs == _taskInfo._nobs:lst._nobs + " != " + _taskInfo._nobs;
        assert (Double.isNaN(_expectedLikelihood) || Double.isInfinite(_expectedLikelihood)) || Math.abs(lst._likelihoods[0] - _expectedLikelihood)/_expectedLikelihood < 1e-6:"expected likelihood = " + _expectedLikelihood + ", got " + lst._likelihoods[0];
        double t = lst._initialStep;
        double [][] betaM = _betaMultinomial.clone();
        betaM[_c] = ArrayUtils.wadd(_taskInfo._beta_multinomial[lst._c].clone(), _direction, t);
        double firstObj = objVal(lst._likelihoods[0], betaM, _parms._lambda[_lambdaId],_taskInfo._nobs,_activeData._intercept);;
        double newObj = 0;
        for (int i = 0; i < lst._likelihoods.length && t >= MINLINE_SEARCH_STEP; ++i, t *= lst._stepDec) {
          betaM[_c] = ArrayUtils.wadd(_taskInfo._beta_multinomial[lst._c].clone(), _direction, t);
          newObj = objVal(lst._likelihoods[i], betaM, _parms._lambda[_lambdaId],_taskInfo._nobs,_activeData._intercept);
          if (_taskInfo._objVal > newObj) {
            LogInfo("line search: found admissible step = " + t + ",  objval = " + newObj);
            getCompleter().addToPendingCount(1);
            new GLMIterationTask(GLM.this._key, _activeData, _parms._lambda[_lambdaId] * (1 - _parms._alpha[0]), _parms, true, _taskInfo._beta_multinomial,betaM[_c],_c, _taskInfo._ymu, _parms._intercept, new Iteration(getCompleter(), true, _countIteration)).asyncExec(_activeData._adaptedFrame);
            return;
          }
        }
        if(newObj < firstObj && t > _minStep) {
          getCompleter().addToPendingCount(1);
          t /= lst._stepDec;
          // GLMLineSearchTask(DataInfo dinfo, GLMParameters params, double reg, double [] beta, double [] direction, double initStep, double step, int nsteps, Vec rowFilter, CountedCompleter cc) {
          new GLMTask.GLMMultinomialLineSearchTask(new MultinomialLineSearchIteration(getCompleter(),_taskInfo._beta_multinomial, _direction, lst._likelihoods[lst._likelihoods.length - 1],0.0625,_countIteration),_activeData, _taskInfo._beta_multinomial, _direction, _c, t, lst._stepDec, lst._nSteps).asyncExec(_activeData._adaptedFrame);
          return;
        }
        // no line step worked => converge
        LogInfo("converged (step size too small)");
        checkKKTsAndComplete(true,(H2OCountedCompleter)getCompleter());
      }
    }

    private class LineSearchIteration extends H2O.H2OCallback<GLMLineSearchTask> {
      final double _expectedLikelihood;
      LineSearchIteration(CountedCompleter cmp, double expectedLikelihood) {
        super((H2OCountedCompleter) cmp);
        _expectedLikelihood = expectedLikelihood;
      }

      @Override
      public void callback(final GLMLineSearchTask lst) {
        assert lst._nobs == _taskInfo._nobs:lst._nobs + " != " + _taskInfo._nobs;
        assert (Double.isNaN(_expectedLikelihood) || Double.isInfinite(_expectedLikelihood)) || Math.abs(lst._likelihoods[0] - _expectedLikelihood)/_expectedLikelihood < 1e-6:"expected likelihood = " + _expectedLikelihood + ", got " + lst._likelihoods[0];
        double t = lst._initStep;
        for (int i = 0; i < lst._likelihoods.length && t >= MINLINE_SEARCH_STEP; ++i, t *= LINE_SEARCH_STEP) {
          double[] beta = ArrayUtils.wadd(_taskInfo._beta.clone(), lst._direction, t);
          double newObj = objVal(lst._likelihoods[i], beta, _parms._lambda[_lambdaId],_taskInfo._nobs,_activeData._intercept);
          if (_taskInfo._objVal > newObj) {
            assert _taskInfo._lineSearch || t < 1;
            LogInfo("line search: found admissible step = " + t + ",  objval = " + newObj);
            _taskInfo._lineSearch = t < 1;
            getCompleter().addToPendingCount(1);
            new GLMIterationTask(GLM.this._key, _activeData, _parms._lambda[_lambdaId] * (1 - _parms._alpha[0]), _parms, true, beta, _parms._intercept?_taskInfo._ymu[0]:.5,  _parms._intercept, new Iteration(getCompleter(), true, true)).asyncExec(_activeData._adaptedFrame);
            return;
          }
        }
        if(t > MINLINE_SEARCH_STEP) {
          getCompleter().addToPendingCount(1);
          t /= LINE_SEARCH_STEP;
          // GLMLineSearchTask(DataInfo dinfo, GLMParameters params, double reg, double [] beta, double [] direction, double initStep, double step, int nsteps, Vec rowFilter, CountedCompleter cc) {
          new GLMTask.GLMLineSearchTask(_activeData, _parms, lst._reg, lst._beta, lst._direction, t, LINE_SEARCH_STEP, NUM_LINE_SEARCH_STEPS, new LineSearchIteration(getCompleter(),lst._likelihoods[lst._likelihoods.length - 1])).asyncExec(_activeData._adaptedFrame);
          return;
        }
        // no line step worked => converge
        LogInfo("converged (step size too small(1))");
        checkKKTsAndComplete(true, (H2OCountedCompleter)getCompleter());
      }
    }

    private final double beta_diff(double[] b1, double[] b2) {
      if (b1 == null) return Double.MAX_VALUE;
      double res = b1[0] >= b2[0] ? b1[0] - b2[0] : b2[0] - b1[0];
      for (int i = 1; i < b1.length; ++i) {
        double diff = b1[i] - b2[i];
        if (diff > res)
          res = diff;
        else if (-diff > res)
          res = -diff;
      }
      return res;
    }


    protected double l1norm(double[] beta) {
      if (beta == null) return 0;
      double l1 = 0;
      for (int i = 0; i < beta.length - 1; ++i)
        l1 += beta[i] < 0 ? -beta[i] : beta[i];
      return l1;
    }
  }





  /**
   * Created by tomasnykodym on 3/30/15.
   */
  public static final class GramSolver implements ProximalSolver {
    private final Gram _gram;
    private Cholesky _chol;

    private final double [] _xy;
    final double _lambda;
    double  [] _rho;
    boolean _addedL2;
    double _betaEps;

    private static double boundedX(double x, double lb, double ub) {
      if(x < lb)x = lb;
      if(x > ub)x = ub;
      return x;
    }

    public GramSolver(Gram gram, double[] xy, double lmax, double betaEps, boolean intercept) {
      _gram = gram;
      _lambda = 0;
      _betaEps = betaEps;
      if(!intercept) {
        gram.dropIntercept();
        xy = Arrays.copyOf(xy,xy.length-1);
      }
      _xy = xy;
      double [] rhos = MemoryManager.malloc8d(xy.length);
      computeCholesky(gram,rhos, lmax*1e-8);
      _addedL2 = rhos[0] != 0;
      _rho = _addedL2?rhos:null;
    }
    // solve non-penalized problem
    public void solve(double [] result) {
      System.arraycopy(_xy,0,result,0, _xy.length);
      _chol.solve(result);
      double gerr = Double.POSITIVE_INFINITY;
      if(_addedL2) { // had to add l2-pen to turn the gram to be SPD
        double [] oldRes = MemoryManager.arrayCopyOf(result, result.length);
        for(int i = 0; i < 1000; ++i) {
          solve(oldRes, result);
          double [] g = gradient(result);
          gerr = Math.max(-ArrayUtils.minValue(g), ArrayUtils.maxValue(g));
          if(gerr < 1e-4) return;
          System.arraycopy(result,0,oldRes,0,result.length);
        }
        Log.warn("Gram solver did not converge, gerr = " + gerr);
      }
    }

    public GramSolver(Gram gram, double[] xy, boolean intercept, double l2pen, double l1pen, double[] beta_given, double[] proxPen, double default_rho, double[] lb, double[] ub) {
      if(ub != null && lb != null)
        for(int i = 0; i < ub.length; ++i) {
          assert ub[i] >= lb[i]:i + ": ub < lb, ub = " + Arrays.toString(ub) + ", lb = " + Arrays.toString(lb) ;
        }
      _lambda = l2pen;
      _gram = gram;
      // Try to pick optimal rho constant here used in ADMM solver.
      //
      // Rho defines the strength of proximal-penalty and also the strentg of L1 penalty aplpied in each step.
      // Picking good rho constant is tricky and greatly influences the speed of convergence and precision with which we are able to solve the problem.
      //
      // Intuitively, we want the proximal l2-penalty ~ l1 penalty (l1 pen = lambda/rho, where lambda is the l1 penalty applied to the problem)
      // Here we compute the rho for each coordinate by using equation for computing coefficient for single coordinate and then making the two penalties equal.
      //
      int ii = intercept?1:0;
      int icptCol = xy.length-1;
      double [] rhos = MemoryManager.malloc8d(xy.length - 1 + ii);
      double min = Double.POSITIVE_INFINITY;
      for (int i = 0; i < xy.length - 1; ++i) {
        double d = xy[i];
        d = d >= 0 ? d : -d;
        if (d < min && d != 0) min = d;
      }
      double ybar = xy[icptCol];
      for (int i = 0; i < rhos.length - ii; ++i) {
        double y = xy[i];
        if (y == 0) y = min;
        double xbar = gram.get(icptCol, i);
        double x = (beta_given != null && proxPen != null)
          ? (y - ybar * gram.get(icptCol, i) + proxPen[i] * beta_given[i]) / ((gram.get(i, i) - xbar * xbar) + l2pen + proxPen[i])
          : ((y - ybar * xbar) / (gram.get(i, i) - xbar * xbar) + l2pen);///gram.get(i,i);
        rhos[i] = ADMM.L1Solver.estimateRho(x,l1pen, lb == null?Double.NEGATIVE_INFINITY:lb[i], ub == null?Double.POSITIVE_INFINITY:ub[i]);
      }
      // do the intercept separate as l1pen does not apply to it
      if (intercept && (lb != null && !Double.isInfinite(lb[icptCol]) || ub != null && !Double.isInfinite(ub[icptCol]))) {
        int icpt = xy.length - 1;
        rhos[icpt] = 1;//(xy[icpt] >= 0 ? xy[icpt] : -xy[icpt]);
      }
      if(!intercept) {
        gram.dropIntercept();
        xy = Arrays.copyOf(xy,xy.length-1);
      }
      if(l2pen > 0)
        gram.addDiag(l2pen);
      if(proxPen != null && beta_given != null) {
        gram.addDiag(proxPen);
        xy = xy.clone();
        for(int i = 0; i < xy.length; ++i)
          xy[i] += proxPen[i]*beta_given[i];
      }
      computeCholesky(gram,rhos,1e-5);
      _rho = rhos;
      _xy = xy;
    }

    private void computeCholesky(Gram gram, double [] rhos, double rhoAdd) {
      gram.addDiag(rhos);
      _chol = gram.cholesky(null,true,null);
      if(!_chol.isSPD())  { // make sure rho is big enough
        gram.addDiag(ArrayUtils.mult(rhos, -1));
        ArrayUtils.mult(rhos, -1);
        for(int i = 0; i < rhos.length; ++i)
          rhos[i] += rhoAdd;//1e-5;
        Log.info("Got NonSPD matrix with original rho, re-computing with rho = " + rhos[0]);
        _gram.addDiag(rhos);
        _chol = gram.cholesky(null,true,null);
        int cnt = 0;
        while(!_chol.isSPD() && cnt++ < 5) {
          gram.addDiag(ArrayUtils.mult(rhos, -1));
          ArrayUtils.mult(rhos, -1);
          for(int i = 0; i < rhos.length; ++i)
            rhos[i] *= 100;
          Log.warn("Still NonSPD matrix, re-computing with rho = " + rhos[0]);
            _gram.addDiag(rhos);
          _chol = gram.cholesky(null,true,null);
        }
        if(!_chol.isSPD())
          throw new NonSPDMatrixException();
      }
      gram.addDiag(ArrayUtils.mult(rhos, -1));
      ArrayUtils.mult(rhos, -1);
    }

    @Override
    public double [] rho() { return _rho;}

    @Override
    public boolean solve(double [] beta_given, double [] result) {
      if(beta_given != null)
        for(int i = 0; i < _xy.length; ++i)
          result[i] = _xy[i] + _rho[i] * beta_given[i];
      else
        System.arraycopy(_xy,0,result,0,_xy.length);
      _chol.solve(result);
      return true;
    }

    @Override
    public boolean hasGradient() { return false;}

    @Override
    public double[] gradient(double [] beta) {
      double [] grad = _gram.mul(beta);
      for(int i = 0; i < _xy.length; ++i)
        grad[i] -= _xy[i];
      return grad;
    }

    @Override
    public int iter() {
      return 0;
    }
  }


  public static class ProximalGradientInfo extends GradientInfo {
    final GradientInfo _origGinfo;
    public ProximalGradientInfo(GradientInfo origGinfo, double objVal, double[] gradient) {
      super(objVal,gradient);
      _origGinfo = origGinfo;
    }
  }

  /**
   * Simple wrapper around ginfo computation, adding proximal penalty
   */
  public static class ProximalGradientSolver implements GradientSolver {
    final GradientSolver _solver;
    final double [] _betaGiven;
    final double [] _rho;

    public ProximalGradientSolver(GradientSolver s, double [] betaGiven, double [] rho) {
      super();
      _solver = s;
      _betaGiven = betaGiven;
      _rho = rho;
    }
    public GradientInfo _lastGinfo;
    @Override
    public GradientInfo getGradient(double[] beta) {
      GradientInfo gt = _lastGinfo = _solver.getGradient(beta);
      double [] grad = gt._gradient.clone();
      double obj = gt._objVal;
      for (int i = 0; i < gt._gradient.length; ++i) {
        double diff = (beta[i] - _betaGiven[i]);
        double pen = _rho[i] * diff;
        grad[i] += pen;
        obj += .5*pen*diff;
      }
      return new ProximalGradientInfo(gt,obj,grad);
    }

//    @Override
//    public double[] getObjVals(double[] beta, double[] pk, int nSteps, double initialStep, double stepDec) {
//      double [] objs = _solver.getObjVals(beta,pk, nSteps, initialStep, stepDec);
//      double step = 1;
//      assert objs.length == nSteps;
//      for (int i = 0; i < objs.length; ++i, step *= stepDec) {
//        double [] b = ArrayUtils.wadd(beta.clone(), pk, step);
//        double pen = 0;
//        for (int j = 0; j < _betaGiven.length; ++j) {
//          double diff = b[j] - _betaGiven[j];
//          pen +=  _rho[j] * diff * diff;
//        }
//        objs[i] += .5 * pen;
//      }
//      return objs;
//    }
  }

  public static final class GLMGradientInfo extends GradientInfo {
    final double _likelihood;
    public GLMGradientInfo(double likelihood, double objVal, double[] grad) {
      super(objVal, grad);
      _likelihood = likelihood;
    }
  }
  
  public static final class LBFGS_ProximalSolver implements ProximalSolver {
    double [] _beta;
    final double [] _rho;
    final GradientSolver _gSolver;
    double [] _gradient;
    public int _iter;
    L_BFGS.ProgressMonitor _pm;
    double _gradEps = 1e-8;
    double _objEps = 1e-5;

    public LBFGS_ProximalSolver(GradientSolver gs, double [] beta, double [] rho, L_BFGS.ProgressMonitor pm){
      _gSolver = gs;
      _beta = beta;
      _rho = rho;
      _pm = pm;
    }
    public LBFGS_ProximalSolver setGradEps(double eps) {
      _gradEps = eps;
      return this;
    }

    public LBFGS_ProximalSolver setObjEps(double eps){
      _objEps = eps;
      return this;
    }
    
    @Override
    public double[] rho() { return _rho;}

    double [] _beta_given;
    GradientInfo _ginfo;
    @Override
    public boolean solve(double[] beta_given, double[] result) {
      ProximalGradientSolver s = new ProximalGradientSolver(_gSolver,beta_given,_rho);
      if(_beta_given == null)
        _beta_given = MemoryManager.malloc8d(beta_given.length);
      if(_ginfo != null) { // update the ginfo
        for(int i = 0; i < beta_given.length; ++i) {
          _ginfo._gradient[i] += _rho[i] * (_beta_given[i] - beta_given[i]);
          _ginfo._objVal += .5 * _rho[i] *  (((_beta[i] - beta_given[i]) * (_beta[i] - beta_given[i])) -( (_beta[i] - _beta_given[i]) * (_beta[i] - _beta_given[i])));
          _beta_given[i] = beta_given[i];
        }
      } else _ginfo = s.getGradient(_beta);
      L_BFGS.Result r  = new L_BFGS().setObjEps(_objEps).setGradEps(_gradEps).solve(s, _beta, _ginfo, _pm);
      _ginfo = r.ginfo;
      _beta = r.coefs;
      _gradient = r.ginfo._gradient;
      _iter += r.iter;
      System.arraycopy(_beta,0,result,0,_beta.length);
      return r.converged;
    }
    @Override
    public boolean hasGradient() {
      return _gradient != null;
    }
    @Override
    public double[] gradient(double[] beta) {
      return _gSolver.getGradient(beta)._gradient;
    }
    public int iter() {
      return _iter;
    }
  }




  /**
   * Gradient and line search computation for L_BFGS and also L_BFGS solver wrapper (for ADMM)
   */
  public static final class GLMGradientSolver implements GradientSolver {
    final GLMParameters _parms;
    final DataInfo _dinfo;
    final double [] _ymu;

    final double _lambda;
    final double _reg;
    Vec _rowFilter;
    double [] _beta;
    final double [][] _betaMultinomial;

    public GLMGradientSolver(GLMParameters glmp, DataInfo dinfo, double lambda, double [] ymu, double wsum) {
      this(glmp, dinfo, lambda, ymu, wsum,  null);
    }

    public GLMGradientSolver(GLMParameters glmp, DataInfo dinfo, double lambda, double [] ymu, double wsum, Vec rowFilter) {
      _parms = glmp;
      _dinfo = dinfo;
      _ymu = ymu;
//      _nobs = _nobs;
      _lambda = lambda;
      _rowFilter = rowFilter;
      _reg = 1.0/wsum;
      if(glmp._family == Family.multinomial)
        _betaMultinomial = new double[ymu.length][_dinfo.fullN()+1];
      else
        _betaMultinomial = null;
    }



    public GLMGradientSolver setBetaStart(double [] beta) {
      _beta = beta.clone();
      return this;
    }

    @Override
    public GLMGradientInfo getGradient(double[] beta) {
      if(_parms._family == Family.multinomial) {
        int off = 0;
        for(int i = 0; i < _betaMultinomial.length; ++i) {
          System.arraycopy(beta, off, _betaMultinomial[i], 0, _betaMultinomial[i].length);
          off += _betaMultinomial[i].length;
        }
        GLMMultinomialGradientTask gt = new GLMMultinomialGradientTask(_dinfo,_lambda,_ymu,_betaMultinomial,_reg, false, null).doAll(_dinfo._adaptedFrame);
        double l2pen = 0;
        for(double [] b:_betaMultinomial)
          l2pen += ArrayUtils.l2norm2(b,_dinfo._intercept);
        return new GLMGradientInfo(gt._likelihood, gt._likelihood * _reg + .5 * _lambda * l2pen, gt._gradient);
      } else {
        assert beta.length == _dinfo.fullN()+1;
        if(!_parms._intercept) // make sure intercept is 0
          beta[beta.length-1] = 0;
        GLMGradientTask gt = _parms._family == Family.binomial
          ? new LBFGS_LogisticGradientTask(_dinfo, _parms, _lambda, beta, _reg, _rowFilter, _parms._intercept).doAll(_dinfo._adaptedFrame)
          :
      /*GLMGradientTask gt = */new GLMGradientTask(_dinfo, _parms, _lambda, beta, _reg, _parms._intercept).doAll(_dinfo._adaptedFrame);
        if (!_parms._intercept) // no intercept, null the ginfo
          gt._gradient[gt._gradient.length - 1] = 0;
        return new GLMGradientInfo(gt._likelihood, gt._likelihood * _reg + .5 * _lambda * ArrayUtils.l2norm2(beta, _dinfo._intercept), gt._gradient);
      }
    }

//    @Override
//    public double[] getObjVals(double[] beta, double[] direction, int nSteps, double initialStep, double stepDec) {
//      if(_parms._family == Family.multinomial) {
//        double [] objs = new GLMTask.GLMMultinomialLineSearchTask(null,_dinfo,beta, direction, initialStep,stepDec,nSteps).doAll(_dinfo._adaptedFrame)._likelihoods;
//        System.out.println("Likelihoods = " + Arrays.toString(objs));
//        double step = initialStep;
//        for (int i = 0; i < objs.length; ++i, step *= stepDec) {
//          objs[i] *= _reg;
//          if (_lambda > 0) { // have some l2 pen
//            int P = _dinfo.fullN()+1;
//            double l2pen = 0;
//            int off = 0;
//            while(off < beta.length) {
//              for (int j = off; j < (off + P -1 /* don't count the intercept */); ++j) {
//                double v = beta[j] + step*direction[j];
//                l2pen += v*v;
//              }
//              off += P;
//            }
//            assert off == beta.length;
//            objs[i] += .5 * _lambda * l2pen;
//          }
//        }
//        return objs;
//      } else {
//        double[] objs = new GLMLineSearchTask(_dinfo, _parms, 1.0, beta, direction, initialStep, stepDec, nSteps, _rowFilter).setFasterMetrics(true).doAll(_dinfo._adaptedFrame)._likelihoods;
//        double step = 1;
//        for (int i = 0; i < objs.length; ++i, step *= stepDec) {
//          objs[i] *= _reg;
//          if (_lambda > 0) { // have some l2 pen
//            double[] b = ArrayUtils.wadd(beta.clone(), direction, step);
//            if (_lambda > 0)
//              objs[i] += .5 * _lambda * ArrayUtils.l2norm2(b, _dinfo._intercept);
//          }
//        }
//        return objs;
//      }
//    }
  }

  private static final double[] expandVec(double[] beta, final int[] activeCols, int fullN) {
    assert beta != null;
    if (activeCols == null) return beta;
    double[] res = MemoryManager.malloc8d(fullN);
    int i = 0;
    for (int c : activeCols)
      res[c] = beta[i++];
    res[res.length - 1] = beta[beta.length - 1];
    return res;
  }

  private final static double[] contractVec(double[] beta, final int[] activeCols) {
    if (beta == null) return null;
    if (activeCols == null) return beta.clone();
    double[] res = MemoryManager.malloc8d(activeCols.length + 1);
    int i = 0;
    for (int c : activeCols)
      res[i++] = beta[c];
    res[res.length - 1] = beta[beta.length - 1];
    return res;
  }
  private final static double[] resizeVec(double[] beta, final int[] activeCols, final int[] oldActiveCols, int fullN) {
    if (beta == null || Arrays.equals(activeCols, oldActiveCols)) return beta;
    double[] full = expandVec(beta, oldActiveCols, fullN);
    if (activeCols == null) return full;
    return contractVec(full, activeCols);
  }

  protected static double sparseOffset(double [] beta, DataInfo dinfo) {
    double etaOffset = 0;
    if (dinfo._normMul != null && dinfo._normSub != null && beta != null) {
      int ns = dinfo.numStart();
      for (int i = 0; i < dinfo._nums; ++i)
        etaOffset -= beta[i + ns] * dinfo._normSub[i] * dinfo._normMul[i];
    }
    return etaOffset;
  }
}<|MERGE_RESOLUTION|>--- conflicted
+++ resolved
@@ -849,7 +849,6 @@
 
     private void doCleanup(){
       updateModelOutput();
-<<<<<<< HEAD
       try {
         for(Vec v:_garbage) {
           System.out.println("removing " + v._key);
@@ -860,18 +859,11 @@
       catch (Throwable t) {
         // nada
       }
-      if (null != _dinfo)
-        DKV.remove(_dinfo._key);
-      if(_validDinfo != null)
-        DKV.remove(_validDinfo._key);
-=======
       _parms.read_unlock_frames(GLM.this);
       if( _adapt_keys != null ) // Extra vector keys made during dataset adaptation
         for( Key k : _adapt_keys ) Keyed.remove(k);
       if(_dinfo      != null) _dinfo     .remove();
       if(_validDinfo != null) _validDinfo.remove();
-      if(_rowFilter  != null) _rowFilter .remove();
->>>>>>> 0ec47226
       if(_tInfos != null && _tInfos[0] != null) {
         if (_tInfos[0]._wVec != null)
           _tInfos[0]._wVec.remove();
@@ -915,12 +907,7 @@
     protected void compute2() {
       Scope.enter();
       init(true);
-<<<<<<< HEAD
-      // GLMModel(Key selfKey, GLMParameters parms, GLMOutput output, DataInfo dinfo, double ymu, double lambda_max, long _nobs, float [] thresholds) {
-=======
       _adapt_keys = Scope.pop();
-      // GLMModel(Key selfKey, GLMParameters parms, GLMOutput output, DataInfo dinfo, double ymu, double lambda_max, long nobs, float [] thresholds) {
->>>>>>> 0ec47226
       if (error_count() > 0) {
         GLM.this.updateValidationMessages();
         throw H2OModelBuilderIllegalArgumentException.makeFromBuilder(GLM.this);
