--- conflicted
+++ resolved
@@ -261,13 +261,6 @@
 
   protected int [] fullCatOffsets(){ return _fullCatOffsets == null?_catOffsets:_fullCatOffsets;}
   // private constructor called by filterExpandedColumns
-<<<<<<< HEAD
-  private DataInfo(DataInfo dinfo,Frame fr, double [] normMul, double [] normSub, int[][] catLevels, int [] catModes, int responses, TransformType predictor_transform, TransformType response_transform, boolean skipMissing, boolean imputeMissing, boolean weight, boolean offset, boolean fold){
-    _fullCatOffsets = dinfo._catOffsets;
-    _offset = offset;
-    _weights = weight;
-    _fold = fold;
-=======
   private DataInfo(DataInfo dinfo,Frame fr, double [] normMul, double [] normSub, int[][] catLevels, int [] catModes){
     _fullCatOffsets = dinfo._catOffsets;
     if(!dinfo._useAllFactorLevels) {
@@ -278,7 +271,6 @@
     _offset = dinfo._offset;
     _weights = dinfo._weights;
     _fold = dinfo._fold;
->>>>>>> 6feeba07
     _valid = false;
     assert dinfo._predictor_transform != null;
     assert  dinfo._response_transform != null;
@@ -382,11 +374,7 @@
         normMul[k-id] = _normMul[cols[k]-off];
     }
     // public DataInfo(Frame train, Frame valid, int nResponses, boolean useAllFactorLevels, TransformType predictor_transform, TransformType response_transform, boolean skipMissing, boolean imputeMissing, boolean missingBucket, boolean weight, boolean offset, boolean fold) {
-<<<<<<< HEAD
-    DataInfo dinfo = new DataInfo(this,f, normMul, normSub, catLvls, catModes, _responses, _predictor_transform, _response_transform, _skipMissing, _imputeMissing, _weights, _offset, _fold);
-=======
     DataInfo dinfo = new DataInfo(this,f, normMul, normSub, catLvls, catModes);
->>>>>>> 6feeba07
     dinfo._activeCols = cols;
     return dinfo;
   }
@@ -646,19 +634,6 @@
   }
 
   public final int getCategoricalId(int cid, int val) {
-<<<<<<< HEAD
-    if(val >= fullCatOffsets()[cid+1]) {  // previously unseen level
-      assert _valid:"categorical value out of bounds, got " + val + ", next cat starts at " + fullCatOffsets()[cid+1];
-      val = _catModes[cid];
-    }
-    final int c;
-    if (_catLvls[cid] != null)  // some levels are ignored?
-      c = Arrays.binarySearch(_catLvls[cid], val);
-    else c = val - (_useAllFactorLevels?0:1);
-    if( c < 0) return -1;
-    int v = c + _catOffsets[cid];
-    return v;
-=======
     if(!_useAllFactorLevels)
       val -= 1;
     if(val >= fullCatOffsets()[cid+1]) {  // previously unseen level
@@ -670,7 +645,6 @@
       val = Arrays.binarySearch(_catLvls[cid], val);
     }
     return val < 0?-1:val + _catOffsets[cid];
->>>>>>> 6feeba07
   }
 
   public final Row extractDenseRow(double [] vals, Row row) {
