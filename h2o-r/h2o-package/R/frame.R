#`
#` H2OFrame and AST Nodes
#`
#` To conveniently and safely pass messages between R and H2O, this package
#` relies on S3 objects to capture and pass state.  The end user will typically
#` never have to reason with these objects directly, as there are S3 accessor
#` methods provided for creating new objects.
#`
#` S3 H2OFrame class objects are pointers to either data in an H2O cluster, or
#` potential data (future calculations) in the cluster.  They are also classic
#` compiler AST Nodes (to hold future calculations).  They are implemented with
#` simple R environment objects.
#`
#` Like AST Nodes in compilers all over, Frames build a simple DAG where the
#` nodes contain an operator and some outgoing edges.  There is a GC finalizer
#` to delete the server-side copy of an H2OFrame
#`
#`
#` === H2OFrame/AST Node/environment Fields ===
#
#` E$op     <- Operation or opcode that produces this H2OFrame, a string
#
#` The combination of EVAL and ID fields determines the evaluation state:
#` EVAL is one of:
#` - TRUE : Node is evaluated, cluster has the ID, and an R GC finalizer will remove this temp ID
#` - FALSE: Node is evaluated, cluster has the ID, and the user has to explictly remove this permanent ID
#` - list of Nodes: Then further ID is one of:
#` - - missing: this Node is lazy and has never been evaluated
#` - - NA: this Node has been executed once, but no temp ID was made
#` - - String: this Node is mid-execution, with the given temp ID.  Once execution has completed the EVAL field will be set to TRUE
#`
#` # A number of fields represent cached queries of an evaluated frame.
#` E$data   <- A cached result; can be a scalar, or a R dataframe result holding
#`             the first N (typically 10) rows and all cols of the frame
#` E$nrow   <- the row count (total size, generally much larger than the local cached rows)
#` E$types  <- the H2O column types


is.H2OFrame <- function(fr)  base::`&&`(!missing(fr), class(fr)[1]=="H2OFrame") 
chk.H2OFrame <- function(fr) if( is.H2OFrame(fr) ) fr else stop("must be an H2OFrame")
# Horrible internal shortcut to set our fields, using a more "normal"
# parameter order
.set <- function(x,name,value) attr(x,name) <- value

#' Get back-end distributed key/value store id from an H2OFrame.
#'
#' @param x An H2OFrame
#' @return The id
#' @export
h2o.getId <- function(x) attr( .eval.frame(x), "id")

#' Get the types-per-column
#'
#' @param x An H2OFrame
#' @return A list of types
#' @export
h2o.getTypes <- function(x) attr( .eval.frame(x), "types")

#' Get back-end distributed key/value store id from a Frame.
#'
#' @param x A Frame
#' @return The id
#' @export
h2o.getId <- function(x) {
  chk.Frame(x)
  attr(x, "id")
}

.h2o.gc <- function() {
  gc()
}

# GC Finalizer - called when GC collects an H2OFrame Must be defined ahead of constructors.
.nodeFinalizer <- function(x) {
  eval <- attr(x, "eval")
  if( is.logical(eval) && eval ) {
    #cat("=== Finalizer on ",attr(x, "id"),"\n")
    .h2o.__remoteSend(.h2o.__RAPIDS, h2oRestApiVersion = 99, ast=paste0("(rm ",attr(x, "id"),")"), session_id=h2o.getConnection()@mutable$session_id, method = "POST")
  }
}

# Make a raw named data frame.  The key will exist on the server, and will be
# the passed-in ID.  Because it is named, it is not GCd.  It is fully evaluated.
.newH2OFrame <- function(op,id,nrow,ncol) {
  stopifnot( base::is.character(id) )
  node <- structure(new.env(parent = emptyenv()), class="H2OFrame")
  .set(node,"op",op)
  .set(node,"id",id)
  .set(node,"eval",FALSE) # User-managed lifetime
  .set(node,"nrow",nrow)
  .set(node,"ncol",ncol)
  node
}

# A new lazy expression
.newExpr <- function(op,...) .newExprList(op,list(...))

.newExprList <- function(op,li) {
  node <- structure(new.env(parent = emptyenv()), class="H2OFrame")
  .set(node,"op",op)
  .set(node,"eval",li)
  reg.finalizer(node, .nodeFinalizer, onexit=TRUE)
  node
}

#
# Overload Assignment!
#
# Trying to remove excessive temp generation, by having the R interpreter tell
# H2O that some computation may be used, or not.  If the expression is only
# ever used once, then no temp is needed and the cluster can optimize the
# lifetime.  If the temp *may* be used again, the cluster needs a temp for
# the reuse, or else the computation needs to be "pure" and re-executed.
#
# After many many attempts, I think it's not reasonably possible to track
# lifetimes in R via assignment overload.  There are too many other paths
# that extend lifetimes that all must be caught (including, but not limited
# to: c, list, <-, =, and the *apply series)

# Internal recursive printer
.pfr <- function(x) {
  if( is.list(res<- attr(x,"eval")) )
    res <- paste0("(",attr(x, "op")," ",paste(sapply( attr(x,"eval"), function(child) { if( is.H2OFrame(child) ) .pfr(child) else child }),collapse=" "),")")
  paste0( attr(x, "id"), ":=", res)
}

# Pretty print the reachable execution DAG from this H2OFrame, withOUT evaluating it
pfr <- function(x) { chk.H2OFrame(x); .pfr(x) }

# Recursively build a rapids execution string; assign the "id" field to count
# executions; flip to using a temp on the 2nd execution.
#
# This call "counts"!!!
# On the 2nd .eval.impl call to any H2OFrame object, the object will be cached as
# a temp until the next R GC cycle - consuming memory.  Do Not Call This except
# when you need to do some other cluster operation on the evaluated object.
# Examples might be: lazy dataset time parse vs changing the global timezone.
# Global timezone change is eager, so the time parse as to occur in the correct
# order relative to the timezone change, so cannot be lazy.
.eval.impl <- function(x) {
  dat <- attr(x, "data")
  id  <- attr(x, "id")
  if( !is.null(dat) ) return( if( is.data.frame(dat) ) id else dat ) # Data already computed and cached
  if( !is.null( id) && !is.na(id) ) return( id ) # Data already computed under ID, but not cached
  # Build the eval expression
  eval<- attr(x, "eval")
  stopifnot(is.list(eval))
  op  <- attr(x, "op")
  res <- paste(sapply( eval, function(child) {
    if(      is.H2OFrame    (child) )                      .eval.impl(child)  # recurse
    else if( is.numeric  (child) && length(child) > 1L ) .num.list(child)  # [ numberz ]  TODO: sup with those NaNs tho
    else if( base::is.character(child) && length(child) > 1L ) .str.list(child)  # [ stringz ]
    else                                                           child   # base; e.g. raw single numbers or strings
  }),collapse=" ")
  res <- paste0("(",op," ",res,")")
  # First exec: ID is missing, convert to NA
  # 2nd exec: ID is NA, convert to unique string
  # 3rd exec: there is no 3rd exec, just use the ID string
  if( is.null(id) ) .set(x,"id",NA)  # 1st exec: missing->NA
  else {                             # 2nd exec: NA-> tmp name
    .set(x,"id", id <- .key.make("RTMP")) # Flag as code-emitted by assigning the cluster name
    res <- paste0("(tmp= ",id," ",res,")")
  }
  res
}

.clear.impl <- function(x) {
  if( !is.H2OFrame(x) ) return()
  eval <- attr(x, "eval")
  if( !is.list(eval) ) { stopifnot(base::is.character( attr(x, "id") )); return() }
  lapply(eval, function(child) .clear.impl(child))
  if( base::is.character( attr(x, "id")) )
    .set(x,"eval",TRUE) # GC-able temp
}

# Evaluate this H2OFrame, giving the result a name, and never re-execute it.
#
# Because of GC, this algo requires 2 passes over the DAG.  The first pass
# builds the expression string - but it cannot let any of the sub-parts go
# dead, lest GC delete frames on last use... before the expression string is
# shipped over the wire.  During the 2nd pass the internal DAG pointers are
# wiped out, and allowed to go dead (hence can be nuked by GC).
#
.eval.frame <- function(x) {
  id <- attr(chk.H2OFrame(x), "id")
  if( base::is.character(id) ) return(x)  # Already executed and named
  # H2OFrame does not have a name in the cluster?
  # Act "as if" they're on the 2nd execution - and
  # they will get assigned a temp
  .set(x,"id",NA)
  .eval.driver(x) # Return the evaluated and id'd result
}
.eval.scalar <- function(x) {
  dat <- attr(chk.H2OFrame(x), "data")
  if( !is.null(dat) ) return(dat)   # Return cached scalar
  stopifnot(is.null(attr(x, "id"))) # No names for scalars
  attr(.eval.driver(x),"data")      # Cache and return scalar
}
.eval.driver <- function(x) {
  # Build the AST; this will assign a name as needed
  exec_str <- .eval.impl(x)
  # Execute the AST on H2O
  #print(paste0("EXPR: ",exec_str))
  res <- .h2o.__remoteSend(.h2o.__RAPIDS, h2oRestApiVersion = 99, ast=exec_str, session_id=h2o.getConnection()@mutable$session_id, method = "POST")
  if( !is.null(res$error) ) stop(paste0("Error From H2O: ", res$error), call.=FALSE)
  if( !is.null(res$scalar) ) { # Fetch out a scalar answer
    y <- res$scalar
    if( length(y) == 1 ) {
      if( y=="TRUE" )       y <- TRUE
      else if( y=="FALSE" ) y <- FALSE
    }
    .set(x,"data",as.numeric(y))
  } else if( !is.null(res$funstr) ) {
    stop("Unimplemented: handling of function returns")
  } else if( !is.null(res$string) ) {
    .set(x,"data",res$string)
  } else if( !is.null(res$key) ) {
    .set(x,"nrow",res$num_rows)
    .set(x,"ncol",res$num_cols)
    # No data set, none fetched.  So no column names, nor preview data nor column types
  }
  # Now clear all internal DAG nodes, allowing GC to reclaim them
  .clear.impl(x)
  # Enable this GC to trigger rapid R GC cycles, and rapid R clearing of
  # temps... to help debug GC issues.
  #.h2o.gc()
  x
}

#` Fetch the first N rows on demand, caching them in x$data; also cache x$types.
#` nrow and ncol are usually already set, but for getFrame they are set to -1
#` and immediately set here.
.fetch.data <- function(x,N) {
  stopifnot(!missing(N))
  N <- max(N,10L)  # At least as many as the default head/tail use
  data = attr(chk.H2OFrame(x), "data")
  if( is.null(data) || (is.data.frame(data) && nrow(data) < N) ) {
    res <- .h2o.__remoteSend(paste0(.h2o.__FRAMES, "/", h2o.getId(x), "?row_count=",N))$frames[[1]]
    .set(x,"types",lapply(res$columns, function(c) c$type))
    nrow <- .set.nlen(x,"nrow",res$rows)
    ncol <- .set.nlen(x,"ncol",length(res$columns))
    if( res$row_count==0 ) {
      data <- as.data.frame(matrix(NA,ncol=ncol,nrow=0L))
      colnames(data) <- unlist(lapply(res$columns, function(c) c$label))
    } else {
      # Convert to data.frame
      L <- lapply(res$columns, function(c) {
        row <- if( c$type!="string" && c$type!="uuid" )  c$data  else  c$string_data
        #if( length(row)!=res$row_count ) browser()
        stopifnot(length(row)==res$row_count) # No short columns
        row
      })
      data <- data.frame(L)
      colnames(data) <- unlist(lapply(res$columns, function(c) c$label))
      for( i in 1:length(data) ) {  # Set factor levels
        dom <- res$columns[[i]]$domain
        if( !is.null(dom) ) # H2O has a domain; force R to do so also
          data[,i] <- factor(data[,i],levels=seq(0,length(dom)-1),labels=dom)
        else if( is.factor(data[,i]) ) # R has a domain, but H2O does not
          data[,i] <- as.character(data[,i]) # Force to string type
      }
    }
    .set(x,"data",data)
  }
  attr(x,"data")
}

.set.nlen <- function(x,fld,nlen) {
  y <- attr(x,fld)
  if( is.null(y) || y == -1 ) .set(x,fld,(y=nlen))
  else stopifnot(y==nlen)
  y
}

#` Flush any cached data
.flush.data <- function(x) {
  if( !is.null(attr(x,"data")) ) attr(x, "data")  <- NULL
  if( !is.null(attr(x,"nrow")) ) attr(x, "nrow")  <- NULL
  if( !is.null(attr(x,"ncol")) ) attr(x, "ncol")  <- NULL
  if( !is.null(attr(x,"types"))) attr(x, "types") <- NULL
  x
}

#'
#' Rename an H2O object.
#'
#' Makes a copy of the data frame and gives it the desired the key.
#'
#' @param data An H2OFrame object
#' @param key The hex key to be associated with the H2O parsed data object
#'
#' @export
h2o.assign <- function(data, key) {
  .key.validate(key)
  id <- h2o.getId(data)
  if( key == id ) stop("Destination key must differ from input frame ", key)
  x = .eval.driver(.newExpr("assign", key, id)) # Eager eval, so can see it in cluster
  .set(x,"id",key)
  .set(x,"eval",NULL)
  gc()
  x
}

#' Data H2OFrame Creation in H2O
#'
#' Creates a data frame in H2O with real-valued, categorical, integer, and binary columns specified by the user.
#'
#' @param rows The number of rows of data to generate.
#' @param cols The number of columns of data to generate. Excludes the response column if \code{has_response = TRUE}.
#' @param randomize A logical value indicating whether data values should be randomly generated. This must be TRUE if either \code{categorical_fraction} or \code{integer_fraction} is non-zero.
#' @param value If \code{randomize = FALSE}, then all real-valued entries will be set to this value.
#' @param real_range The range of randomly generated real values.
#' @param categorical_fraction The fraction of total columns that are categorical.
#' @param factors The number of (unique) factor levels in each categorical column.
#' @param integer_fraction The fraction of total columns that are integer-valued.
#' @param integer_range The range of randomly generated integer values.
#' @param binary_fraction The fraction of total columns that are binary-valued.
#' @param binary_ones_fraction The fraction of values in a binary column that are set to 1.
#' @param missing_fraction The fraction of total entries in the data frame that are set to NA.
#' @param response_factors If \code{has_response = TRUE}, then this is the number of factor levels in the response column.
#' @param has_response A logical value indicating whether an additional response column should be pre-pended to the final H2O data frame. If set to TRUE, the total number of columns will be \code{cols+1}.
#' @param seed A seed used to generate random values when \code{randomize = TRUE}.
#' @return Returns an H2OFrame object.
#' @examples
#' \donttest{
#' library(h2o)
#' h2o.init()
#' hex <- h2o.createFrame(rows = 1000, cols = 100, categorical_fraction = 0.1,
#'                        factors = 5, integer_fraction = 0.5, integer_range = 1,
#'                        has_response = TRUE)
#' head(hex)
#' summary(hex)
#'
#' hex2 <- h2o.createFrame(rows = 100, cols = 10, randomize = FALSE, value = 5,
#'                         categorical_fraction = 0, integer_fraction = 0)
#' summary(hex2)
#' }
#' @export
h2o.createFrame <- function(rows = 10000, cols = 10, randomize = TRUE,
                            value = 0, real_range = 100, categorical_fraction = 0.2, factors = 100,
                            integer_fraction = 0.2, integer_range = 100, binary_fraction = 0.1,
                            binary_ones_fraction = 0.02, missing_fraction = 0.01, response_factors = 2,
                            has_response = FALSE, seed) {
  if(!is.numeric(rows)) stop("`rows` must be a positive number")
  if(!is.numeric(cols)) stop("`cols` must be a positive number")
  if(!missing(seed) && !is.numeric(seed)) stop("`seed` must be a numeric value")
  if(!is.logical(randomize)) stop("`randomize` must be TRUE or FALSE")
  if(!is.numeric(value)) stop("`value` must be a numeric value")
  if(!is.numeric(real_range)) stop("`real_range` must be a numeric value")
  if(!is.numeric(categorical_fraction)) stop("`categorical_fraction` must be a numeric value")
  if(!is.numeric(factors)) stop("`factors` must be a numeric value")
  if(!is.numeric(integer_fraction)) stop("`integer_fraction` must be a numeric value")
  if(!is.numeric(integer_range)) stop("`integer_range` must be a numeric value")
  if(!is.numeric(binary_fraction)) stop("`binary_fraction` must be a numeric value")
  if(!is.numeric(binary_ones_fraction)) stop("`binary_ones_fraction` must be a numeric value")
  if(!is.numeric(missing_fraction)) stop("`missing_fraction` must be a numeric value")
  if(!is.numeric(response_factors)) stop("`response_factors` must be a numeric value")
  if(!is.logical(has_response)) stop("`has_response` must be a logical value")

  parms <- lapply(as.list(match.call(expand.dots = FALSE)[-1L]), eval.parent, 2)  # depth must be 2 in order to pop out of the lapply scope...
  parms$dest = .key.make("RTMP")

  res <- .h2o.__remoteSend(.h2o.__CREATE_FRAME, method = "POST", .params = parms)
  .h2o.__waitOnJob(res$key$name)
  fr <- .newH2OFrame("createFrame",parms$dest,-1,-1)
  .fetch.data(fr,1L)
  .set(fr,"eval",TRUE)  # Declare the result a named tmp
  reg.finalizer(fr, .nodeFinalizer, onexit=TRUE)
  fr
}

#' Categorical Interaction Feature Creation in H2O
#'
#' Creates a data frame in H2O with n-th order interaction features between categorical columns, as specified by the user.
#'
#' @param data An H2OFrame object containing the categorical columns.
#' @param destination_frame A string indicating the destination key. If empty, this will be auto-generated by H2O.
#' @param factors Factor columns (either indices or column names).
#' @param pairwise Whether to create pairwise interactions between factors (otherwise create one higher-order interaction). Only applicable if there are 3 or more factors.
#' @param max_factors Max. number of factor levels in pair-wise interaction terms (if enforced, one extra catch-all factor will be made)
#' @param min_occurrence Min. occurrence threshold for factor levels in pair-wise interaction terms
#' @return Returns an H2OFrame object.
#' @examples
#' \donttest{
#' library(h2o)
#' h2o.init()
#'
#' # Create some random data
#' myframe = h2o.createFrame(rows = 20, cols = 5,
#'                          seed = -12301283, randomize = TRUE, value = 0,
#'                          categorical_fraction = 0.8, factors = 10, real_range = 1,
#'                          integer_fraction = 0.2, integer_range = 10,
#'                          binary_fraction = 0, binary_ones_fraction = 0.5,
#'                          missing_fraction = 0.2,
#'                          response_factors = 1)
#' # Turn integer column into a categorical
#' myframe[,5] <- as.factor(myframe[,5])
#' head(myframe, 20)
#'
#' # Create pairwise interactions
#' pairwise <- h2o.interaction(myframe, destination_frame = 'pairwise',
#'                             factors = list(c(1,2),c("C2","C3","C4")),
#'                             pairwise=TRUE, max_factors = 10, min_occurrence = 1)
#' head(pairwise, 20)
#' h2o.levels(pairwise,2)
#'
#' # Create 5-th order interaction
#' higherorder <- h2o.interaction(myframe, destination_frame = 'higherorder', factors = c(1,2,3,4,5),
#'                                pairwise=FALSE, max_factors = 10000, min_occurrence = 1)
#' head(higherorder, 20)
#'
#' # Limit the number of factors of the "categoricalized" integer column
#' # to at most 3 factors, and only if they occur at least twice
#' head(myframe[,5], 20)
#' trim_integer_levels <- h2o.interaction(myframe, destination_frame = 'trim_integers', factors = "C5",
#'                                        pairwise = FALSE, max_factors = 3, min_occurrence = 2)
#' head(trim_integer_levels, 20)
#'
#' # Put all together
#' myframe <- h2o.cbind(myframe, pairwise, higherorder, trim_integer_levels)
#' myframe
#' head(myframe,20)
#' summary(myframe)
#' }
#' @export
h2o.interaction <- function(data, destination_frame, factors, pairwise, max_factors, min_occurrence) {
  chk.H2OFrame(data)
  if(missing(factors)) stop("factors must be specified")
  if(!is.logical(pairwise)) stop("pairwise must be a boolean value")
  if(missing(max_factors)) stop("max_factors must be specified")
  if(missing(min_occurrence)) stop("min_occurrence must be specified")

  if (is.list(factors)) {
      res <- lapply(factors, function(factor) h2o.interaction(data, destination_frame=NULL, factor, pairwise, max_factors, min_occurrence))
    if (!missing(destination_frame)) {
      old <- h2o.cbind(res)
      new <- h2o.assign(old, destination_frame)
      return(new)
    } else {
      return(h2o.cbind(res))
    }
  }

  if(is.numeric(factors)) { factors <- colnames(data)[factors] }
  if(is.numeric(factors)) stop("factors cannot be numeric value(s)")

  if(is.null(factors)) stop("factors not found")
  if(max_factors < 1) stop("max_factors cannot be < 1")
  if(!is.numeric(max_factors)) stop("max_factors must be a numeric value")
  if(min_occurrence < 1) stop("min_occurrence cannot be < 1")
  if(!is.numeric(min_occurrence)) stop("min_occurrence must be a numeric value")

  parms <- list()
  if(missing(destination_frame) || !base::is.character(destination_frame) || !nzchar(destination_frame))
    parms$dest = .key.make(prefix = "interaction")
  .key.validate(parms$dest)
  parms$source_frame <- h2o.getId(data)
  parms$factor_columns <- .collapse.char(factors)
  parms$pairwise <- pairwise
  parms$max_factors <- max_factors
  parms$min_occurrence <- min_occurrence

  res <- .h2o.__remoteSend(page = 'Interaction', method = "POST", .params = parms)

  job_key  <- res$key$name
  dest_key <- res$dest$name
  .h2o.__waitOnJob(job_key)
  h2o.getFrame(dest_key)
}

#' Replicate Elements of Vectors or Lists into H2O
#'
#' \code{h2o.rep} performs just as \code{rep} does. It replicates the values in
#' \code{x} in the H2O backend.
#'
#' @param x a vector (of any mode including a list) or a factor
#' @param length.out non negative integer. The desired length of the output
#'        vector.
#' @return Creates an H2OFrame vector of the same type as x
#' @export
h2o.rep_len <- function(x, length.out) {
  if (length.out <= 0)  NULL
  else                  .newExpr("rep_len", x, length.out)
}

#' Inserting Missing Values to an H2O DataH2OFrame
#'
#' *This is primarily used for testing*. Randomly replaces a user-specified fraction of
#' entries in an H2O dataset with missing values.
#'
#' @param data An H2OFrame object representing the dataset.
#' @param fraction A number between 0 and 1 indicating the fraction of entries
#'        to replace with missing.
#' @param seed A random number used to select which entries to replace with
#'        missing values. Default of \code{seed = -1} will automatically
#'        generate a seed in H2O.
#' @section WARNING: This will modify the original dataset. Unless this is intended,
#' this function should only be called on a subset of the original.
#' @examples
#' \donttest{
#' library(h2o)
#' h2o.init()
#' irisPath <- system.file("extdata", "iris.csv", package = "h2o")
#' iris.hex <- h2o.importFile(path = irisPath)
#' summary(iris.hex)
#' irismiss.hex <- h2o.insertMissingValues(iris.hex, fraction = 0.25)
#' head(irismiss.hex)
#' summary(irismiss.hex)
#' }
#' @export
h2o.insertMissingValues <- function(data, fraction=0.1, seed=-1) {
  parms = list()
  parms$dataset <- h2o.getId(data) # Eager force evaluation
  parms$fraction <- fraction
  if( !missing(seed) )
    parms$seed <- seed
  json <- .h2o.__remoteSend(method = "POST", page = 'MissingInserter', .params = parms)
  .h2o.__waitOnJob(json$key$name)
  .flush.data(data); .fetch.data(data,10L) # Flush cache and return data
  data
}

#' Split an H2O Data Set
#'
#' Split an existing H2O data set according to user-specified ratios.
#'
#' @param data An H2OFrame object representing the dataste to split.
#' @param ratios A numeric value or array indicating the ratio of total rows
#'        contained in each split. Must total up to less than 1.
#' @param destination_frames An array of frame IDs equal to the number of ratios
#'        specified plus one.
#' @param seed Random seed.
#' @examples
#' \donttest{
#' library(h2o)
#' h2o.init()
#' irisPath = system.file("extdata", "iris.csv", package = "h2o")
#' iris.hex = h2o.importFile(path = irisPath)
#' iris.split = h2o.splitFrame(iris.hex, ratios = c(0.2, 0.5))
#' head(iris.split[[1]])
#' summary(iris.split[[1]])
#' }
#' @export
h2o.splitFrame <- function(data, ratios = 0.75, destination_frames, seed = -1) {
  chk.H2OFrame(data)

  if (! is.numeric(ratios)) stop("ratios must be of type numeric")
  if (length(ratios) < 1) stop("ratios must have length of at least 1")

  if (! missing(destination_frames)) {
    if (! base::is.character(destination_frames)) stop("destination_frames must be of type character")
    if ((length(ratios) + 1) != length(destination_frames)) {
      stop("The number of provided destination_frames must be one more than the number of provided ratios")
    }
  }

  if (! is.numeric(seed)) stop("seed must be an integer")

  num_slices = length(ratios) + 1
  boundaries = numeric(length(ratios))

  i = 1
  last_boundary = 0
  while (i < num_slices) {
    ratio = ratios[i]
    if (ratio < 0) {
      stop("Ratio must be greater than 0")
    }

    boundary = last_boundary + ratio
    if (boundary >= 1) {
      stop("Ratios must add up to less than 1.0")
    }

    boundaries[i] = boundary
    last_boundary = boundary

    i = i + 1
  }

  splits = list()
  tmp_runif = h2o.runif(data, seed)

  i = 1
  while (i <= num_slices) {
    if (i == 1) {
      # lower_boundary is 0.0
      upper_boundary = boundaries[i]
      tmp_slice = data[tmp_runif <= upper_boundary,]
    } else if (i == num_slices) {
      lower_boundary = boundaries[i-1]
      # upper_boundary is 1.0
      tmp_slice = data[tmp_runif > lower_boundary,]
    } else {
      lower_boundary = boundaries[i-1]
      upper_boundary = boundaries[i]
      tmp_slice = data[((tmp_runif > lower_boundary) & (tmp_runif <= upper_boundary)),]
    }

    if (missing(destination_frames)) {
      splits = c(splits, tmp_slice)
    } else {
      destination_frame_id = destination_frames[i]
      tmp_slice2 = h2o.assign(tmp_slice, destination_frame_id)
      splits = c(splits, tmp_slice2)
    }

    i = i + 1
  }

  return(splits)
}

#'
#' Filter NA Columns
#'
#' @param data A dataset to filter on.
#' @param frac The threshold of NAs to allow per column (columns >= this threshold are filtered)
#' @export
h2o.filterNACols <- function(data, frac=0.2) .eval.scalar(.newExpr("filterNACols", data, frac)) + 1  # 0 to 1 based index

#' Cross Tabulation and Table Creation in H2O
#'
#' Uses the cross-classifying factors to build a table of counts at each combination of factor levels.
#'
#' @param x An H2OFrame object with at most two columns.
#' @param y An H2OFrame similar to x, or \code{NULL}.
#' @param dense A logical for dense representation, which lists only non-zero counts, 1 combination per row. Set to 
#'        FALSE to expand counts across all combinations.  
#' @return Returns a tabulated H2OFrame object.
#' @examples
#' \donttest{
#' library(h2o)
#' h2o.init()
#' prosPath <- system.file("extdata", "prostate.csv", package="h2o")
#' prostate.hex <- h2o.uploadFile(path = prosPath, destination_frame = "prostate.hex")
#' summary(prostate.hex)
#'
#' # Counts of the ages of all patients
#' head(h2o.table(prostate.hex[,3]))
#' h2o.table(prostate.hex[,3])
#'
#' # Two-way table of ages (rows) and race (cols) of all patients
#' head(h2o.table(prostate.hex[,c(3,4)]))
#' h2o.table(prostate.hex[,c(3,4)])
#' }
#' @export
h2o.table <- function(x, y = NULL, dense = TRUE) {
  chk.H2OFrame(x)
  if( !is.null(y) ) chk.H2OFrame(y)
  if( is.null(y) ) .newExpr("table",x,dense) else .newExpr("table",x,y,dense)
}

#' @rdname h2o.table
#' @export
table.H2OFrame <- h2o.table


#' H2O Unique
#'
#' Extract unique values in the column.
#'
#' @param x An H2OFrame object.
#' @export
h2o.unique <- function(x) .newExpr("unique", x)

#' H2O Median
#'
#' Compute the median of an H2OFrame.
#'
#' @param x An H2OFrame object.
#' @param na.rm a logical, indicating whether na's are omitted.
#' @examples
#' \donttest{
#' h2o.init()
#' prosPath <- system.file("extdata", "prostate.csv", package="h2o")
#' prostate.hex <- h2o.uploadFile(path = prosPath, destination_frame = "prostate.hex")
#' }
#' @export
h2o.median <- function(x, na.rm = TRUE) .eval.scalar(.newExpr("median",x,na.rm))

#' @rdname h2o.median
median.H2OFrame <- h2o.median

#' Cut H2O Numeric Data to Factor
#'
#' Divides the range of the H2O data into intervals and codes the values according to which interval they fall in. The
#' leftmost interval corresponds to the level one, the next is level two, etc.
#'
#' @param x An H2OFrame object with a single numeric column.
#' @param breaks A numeric vector of two or more unique cut points.
#' @param labels Labels for the levels of the resulting category. By default, labels are constructed sing "(a,b]"
#'        interval notation.
#' @param include.lowest \code{Logical}, indicationg if an 'x[i]' equal to the lowest (or highest, for \code{right =
#'        FALSE} 'breaks' value should be included
#' @param right /code{Logical}, indicating if the intervals should be closed on the right (opened on the left) or vice
#'        versa.
#' @param dig.lab Integer which is used when labels are not given, determines the number of digits used in formatting
#'        the break numbers.
#' @param ... Further arguments passed to or from other methods.
#' @return Returns an H2OFrame object containing the factored data with intervals as levels.
#' @examples
#' \donttest{
#' library(h2o)
#' h2o.init()
#' irisPath <- system.file("extdata", "iris_wheader.csv", package="h2o")
#' iris.hex <- h2o.uploadFile(path = irisPath, destination_frame = "iris.hex")
#' summary(iris.hex)
#'
#' # Cut sepal length column into intervals determined by min/max/quantiles
#' sepal_len.cut = cut(iris.hex$sepal_len, c(4.2, 4.8, 5.8, 6, 8))
#' head(sepal_len.cut)
#' summary(sepal_len.cut)
#' }
#' @export
h2o.cut <- function(x, breaks, labels = NULL, include.lowest = FALSE, right = TRUE, dig.lab = 3, ...) {
  if (!is.numeric(breaks) || length(breaks) == 0L || !all(is.finite(breaks)))
    stop("`breaks` must be a numeric vector")
  .newExpr("cut", chk.H2OFrame(x), breaks, labels, include.lowest, right, dig.lab)
}

#' @rdname h2o.cut
#' @export
cut.H2OFrame <- h2o.cut

# `match` or %in% for H2OFrame
#' Value Matching in H2O
#'
#' \code{match} and \code{\%in\%} return values similar to the base R generic
#' functions.
#'
#' @param x a categorical vector from an H2OFrame object with
#'        values to be matched.
#' @param table an R object to match \code{x} against.
#' @param nomatch the value to be returned in the case when no match is found.
#' @param incomparables a vector of calues that cannot be matched. Any value in
#'        \code{x} matching a value in this vector is assigned the
#'        \code{nomatch} value.
#' @seealso \code{\link[base]{match}} for base R implementation.
#' @examples
#' \donttest{
#' h2o.init()
#' hex <- as.h2o(iris)
#' h2o.match(hex[,5], c("setosa", "versicolor"))
#' }
#' @export
h2o.match <- function(x, table, nomatch = 0, incomparables = NULL) {
  if( !is.H2OFrame(table) && length(table)==1 && base::is.character(table) ) table <- .quote(table)
  .newExpr("match", chk.H2OFrame(x), table, nomatch, incomparables)
}

#' @rdname h2o.match
#' @export
match.H2OFrame <- h2o.match

# %in% method
#' @rdname h2o.match
#' @export
`%in%` <- function(x,table) {
  if( is.H2OFrame(x) ) h2o.match(x,table,nomatch=0)
  else base::`%in%`(x,table)
}

#' Remove Rows With NAs
#'
#' @rdname na.omit
#' @param object H2OFrame object
#' @param ... Ignored
#' @export
na.omit.H2OFrame <- function(object, ...) .newExpr("na.omit", object)

#' Compute DCT of an H2OFrame
#'
#' Compute the Discrete Cosine Transform of every row in the H2OFrame
#'
#' @param data An H2OFrame object representing the dataset to transform
#' @param destination_frame A frame ID for the result
#' @param dimensions An array containing the 3 integer values for height, width, depth of each sample.
#'        The product of HxWxD must total up to less than the number of columns.
#'        For 1D, use c(L,1,1), for 2D, use C(N,M,1).
#' @param inverse Whether to perform the inverse transform
#' @examples
#' \donttest{
#'   library(h2o)
#'   h2o.init()
#'   df <- h2o.createFrame(rows = 1000, cols = 8*16*24,
#'                         categorical_fraction = 0, integer_fraction = 0, missing_fraction = 0)
#'   df1 <- h2o.dct(data=df, dimensions=c(8*16*24,1,1))
#'   df2 <- h2o.dct(data=df1,dimensions=c(8*16*24,1,1),inverse=TRUE)
#'   max(abs(df1-df2))
#'
#'   df1 <- h2o.dct(data=df, dimensions=c(8*16,24,1))
#'   df2 <- h2o.dct(data=df1,dimensions=c(8*16,24,1),inverse=TRUE)
#'   max(abs(df1-df2))
#'
#'   df1 <- h2o.dct(data=df, dimensions=c(8,16,24))
#'   df2 <- h2o.dct(data=df1,dimensions=c(8,16,24),inverse=TRUE)
#'   max(abs(df1-df2))
#' }
#' @export
h2o.dct <- function(data, destination_frame, dimensions, inverse=FALSE) {
  if(!is.logical(inverse)) stop("inverse must be a boolean value")
  params <- list()
  params$dataset <- h2o.getId(data)
  params$dimensions <- .collapse(dimensions)
  if (!missing(destination_frame))
    params$destination_frame <- destination_frame
  params$inverse <- inverse

  res <- .h2o.__remoteSend(method="POST", h2oRestApiVersion = 99, "DCTTransformer", .params = params)
  job_key <- res$key$name
  .h2o.__waitOnJob(job_key)
  h2o.getFrame(res$dest$name)
}

#-----------------------------------------------------------------------------------------------------------------------
# Time & Date
#-----------------------------------------------------------------------------------------------------------------------

#' Convert Milliseconds to Years in H2O Datasets
#'
#' Convert the entries of an H2OFrame object from milliseconds to years, indexed
#' starting from 1900.
#'
# is this still true?
#' This method calls the function of the MutableDateTime class in Java.
#' @param x An H2OFrame object.
#' @return An H2OFrame object containig the entries of \code{x} converted to years
#'         starting from 1900, e.g. 69 corresponds to the year 1969.
#' @seealso \code{\link{h2o.month}}
#' @export
h2o.year <- function(x) .newExpr("-",.newExpr("year", chk.H2OFrame(x)),1900)

#' Convert Milliseconds to Months in H2O Datasets
#'
#' Converts the entries of an H2OFrame object from milliseconds to months (on a 1 to
#' 12 scale).
#'
#' @param x An H2OFrame object.
#' @return An H2OFrame object containing the entries of \code{x} converted to months of
#'         the year.
#' @seealso \code{\link{h2o.year}}
#' @export
h2o.month <- function(x) .newExpr("month", chk.H2OFrame(x))

#' Convert Milliseconds to Week of Week Year in H2O Datasets
#'
#' Converts the entries of an H2OFrame object from milliseconds to weeks of the week
#' year (starting from 1).
#'
#' @param x An H2OFrame object.
#' @return An H2OFrame object containing the entries of \code{x} converted to weeks of
#'         the week year.
#' @seealso \code{\link{h2o.month}}
#' @export
h2o.week <- function(x) .newExpr("week", chk.H2OFrame(x))

#' Convert Milliseconds to Day of Month in H2O Datasets
#'
#' Converts the entries of an H2OFrame object from milliseconds to days of the month
#' (on a 1 to 31 scale).
#'
#' @param x An H2OFrame object.
#' @return An H2OFrame object containing the entries of \code{x} converted to days of
#'         the month.
#' @seealso \code{\link{h2o.month}}
#' @export
h2o.day <- function(x) .newExpr("day", chk.H2OFrame(x))

#' Convert Milliseconds to Day of Week in H2O Datasets
#'
#' Converts the entries of an H2OFrame object from milliseconds to days of the week
#' (on a 0 to 6 scale).
#'
#' @param x An H2OFrame object.
#' @return An H2OFrame object containing the entries of \code{x} converted to days of
#'         the week.
#' @seealso \code{\link{h2o.day}, \link{h2o.month}}
#' @export
h2o.dayOfWeek <- function(x) .newExpr("dayOfWeek", chk.H2OFrame(x))

#' Convert Milliseconds to Hour of Day in H2O Datasets
#'
#' Converts the entries of an H2OFrame object from milliseconds to hours of the day
#' (on a 0 to 23 scale).
#'
#' @param x An H2OFrame object.
#' @return An H2OFrame object containing the entries of \code{x} converted to hours of
#'         the day.
#' @seealso \code{\link{h2o.day}}
#' @export
h2o.hour <- function(x) .newExpr("hour", chk.H2OFrame(x))

#' @rdname h2o.year
#' @export
year <- function(x) UseMethod('year', x)
#' @rdname h2o.year
#' @export
year.H2OFrame <- h2o.year

#' @rdname h2o.month
#' @export
month <- function(x) UseMethod('month', x)
#' @rdname h2o.month
#' @export
month.H2OFrame <- h2o.month

#' @rdname h2o.week
#' @export
week <- function(x) UseMethod('week', x)
#' @rdname h2o.week
#' @export
week.H2OFrame <- h2o.week

#' @rdname h2o.day
#' @export
day <- function(x) UseMethod('day', x)
#' @rdname h2o.day
#' @export
day.H2OFrame <- h2o.day

#' @rdname h2o.dayOfWeek
#' @export
dayOfWeek <- function(x) UseMethod('dayOfWeek', x)
#' @rdname h2o.dayOfWeek
#' @export
dayOfWeek.H2OFrame <- h2o.dayOfWeek

#' @rdname h2o.hour
#' @export
hour <- function(x) UseMethod('hour', x)
#' @rdname h2o.hour
#' @export
hour.H2OFrame <- h2o.hour

#' Compute msec since the Unix Epoch
#'
#' @param year Defaults to 1970
#' @param month zero based (months are 0 to 11)
#' @param day zero based (days are 0 to 30)
#' @param hour hour
#' @param minute minute
#' @param second second
#' @param msec msec
#' @export
h2o.mktime <- function(year=1970,month=0,day=0,hour=0,minute=0,second=0,msec=0) {
  # All units are zero-based (including months and days).  Missing year defaults to 1970.
  # H2OH2OFrame of one column containing the date in millis since the epoch.
  .newExpr("mktime", year,month,day,hour,minute,second,msec)
}


#' @export
as.Date.H2OFrame <- function(x, format, ...) {
  if(!base::is.character(format)) stop("format must be a string")
  .newExpr("as.Date", chk.H2OFrame(x), .quote(format), ...)
}

#' Set the Time Zone on the H2O Cloud
#'
#' @param tz The desired timezone.
#' @export
h2o.setTimezone <- function(tz) .eval.scalar(.newExpr("setTimeZone",.quote(tz)))

#' Get the Time Zone on the H2O Cloud
#' Returns a string
#'
#' @export
h2o.getTimezone <- function() .eval.scalar(.newExpr("getTimeZone"))

#' List all of the Time Zones Acceptable by the H2O Cloud.
#'
#' @export
h2o.listTimezones <- function() .fetch.data(.newExpr("listTimeZones"),1000L)

#' Produce a Vector of Random Uniform Numbers
#'
#' Creates a vector of random uniform numbers equal in length to the length of the specified H2O
#' dataset.
#'
#' @param x An H2OFrame object.
#' @param seed A random seed used to generate draws from the uniform distribution.
#' @return A vector of random, uniformly distributed numbers. The elements are between 0 and 1.
#' @examples
#' \donttest{
#' library(h2o)
#' h2o.init()
#' prosPath = system.file("extdata", "prostate.csv", package="h2o")
#' prostate.hex = h2o.importFile(path = prosPath, destination_frame = "prostate.hex")
#' s = h2o.runif(prostate.hex)
#' summary(s)
#'
#' prostate.train = prostate.hex[s <= 0.8,]
#' prostate.train = h2o.assign(prostate.train, "prostate.train")
#' prostate.test = prostate.hex[s > 0.8,]
#' prostate.test = h2o.assign(prostate.test, "prostate.test")
#' nrow(prostate.train) + nrow(prostate.test)
#' }
#' @export
h2o.runif <- function(x, seed = -1) {
  if (!is.numeric(seed) || length(seed) != 1L || !is.finite(seed)) stop("`seed` must be an integer >= 0")
  if (seed == -1) seed <- floor(runif(1,1,.Machine$integer.max*100))
  .newExpr("h2o.runif", chk.H2OFrame(x), seed)
}

#' Check H2OFrame columns for factors
#'
#' Determines if any column of an H2OFrame object contains categorical data.
#'
#' @name h2o.anyFactor
#' @param x An \code{H2OFrame} object.
#' @return Returns a logical value indicating whether any of the columns in \code{x} are factors.
#' @examples
#' \donttest{
#' library(h2o)
#' h2o.init()
#' irisPath <- system.file("extdata", "iris_wheader.csv", package="h2o")
#' iris.hex <- h2o.importFile(path = irisPath)
#' h2o.anyFactor(iris.hex)
#' }
#' @export
h2o.anyFactor <- function(x) as.logical(.eval.scalar(.newExpr("any.factor", x)))

#-----------------------------------------------------------------------------------------------------------------------
# Overloaded Base R Methods
#-----------------------------------------------------------------------------------------------------------------------

#-----------------------------------------------------------------------------------------------------------------------
# Slicing
#-----------------------------------------------------------------------------------------------------------------------

# Convert to Currents number-list syntax
.num.list <- function(nl) paste0('[',paste0(nl,collapse=" "),']')

# Convert to Currents string-list syntax
.quote <- function(x) paste0('"',x,'"')
.str.list <- function(sl) paste0('[',paste0('"',sl,'"',collapse=" "),']')

# Convert a row or column selector to zero-based numbering and return a string
.row.col.selector <- function( sel, raw_sel=NULL, envir=NULL ) {
  if( !is.symbol(sel) && is.language(sel) && sel[[1]] == ":" ) {
    lo <- eval(sel[[2]], envir=envir)
    hi <- eval(sel[[3]], envir=envir)
    if( hi < lo ) { tmp <- hi; hi <- lo; lo <- tmp }
    return(paste0("[", (if(lo<0) lo else (lo-1)), ":", hi-lo+1L, "]"))
  }

  sel <- if( !is.null(raw_sel) ) raw_sel else eval(sel)
  if( is.numeric(sel) ) { # number list for column selection; zero based
    sel2 <- lapply(sel,function(x) if( x==0 ) stop("Cannot select row or column 0") else if( x > 0 ) x-1 else x)
    .num.list(sel2)
  } else {
    if( is.null(sel) ) "[]" # Empty selector
    else as.character(sel)
  }
}

#' Extract or Replace Parts of an H2OFrame Object
#'
#' Operators to extract or replace parts of H2OFrame objects.
#'
#' @name H2OFrame-Extract
NULL

#' @aliases [,H2OFrame-method
#' @rdname H2OFrame-Extract
#' @param data object from which to extract element(s) or in which to replace element(s).
#' @param row index specifying row element(s) to extract or replace. Indices are numeric or
#'        character vectors or empty (missing) or will be matched to the names.
#' @param col index specifying column element(s) to extract or replace.
#' @param drop Unused
#' @export
`[.H2OFrame` <- function(data,row,col,drop=TRUE) {
  chk.H2OFrame(data)

  # This function is called with a huge variety of argument styles
  # Here's the breakdown:
  #   Style          Type #args  Description
  # df[]           - na na 2    both missing, identity with df
  # df["colname"]  - c  na 2    single column by name, df$colname
  # df[3]          - X  na 2    if ncol > 1 then column else row
  # df[,]          - na na 3    both missing, identity with df
  # df[2,]         - r  na 3    constant row, all cols
  # df[1:150,]     - r  na 3    selection of rows, all cols
  # df[,3]         - na c  3    constant column
  # df[,1:10]      - na c  3    selection of columns
  # df[,"colname"] - na c  3    single column by name
  # df[2,"colname"]- r  c  3    row slice and column-by-name
  # df[2,3]        - r  c  3    single element
  # df[1:150,1:10] - r  c  3    rectangular slice
  # df[a<b,]       - f  na 3    boolean row slice
  # df[a<b,c]      - f  c  3    boolean row slice
  is1by1 <- !missing(col) && !missing(row) && !is.H2OFrame(row) && length(col) == 1 && length(row) == 1
  if( nargs() == 2 &&   # Only row, no column; nargs==2 distinguishes "df[2,]" (row==2) from "df[2]" (col==2)
      # is.char tells cars["cylinders"], or if there are multiple columns.
      # Single column with numeric selector is row: car$cylinders[100]
      (base::is.character(row) || ncol(data) > 1) ) {
    # Row is really column: cars[3] or cars["cylinders"] or cars$cylinders
    col <- row
    row <- NA
  }
  if( !missing(col) ) {     # Have a column selector?
    if( is.logical(col) ) { # Columns by boolean choice
      col <- which(col)     # Pick out all the TRUE columns by index
    } else if( base::is.character(col) ) {   # Columns by name
      idx <- match(col,colnames(data)) # Match on name
      if( any(is.na(idx)) ) stop(paste0("No column '",col,"' found in ",paste(colnames(data),collapse=",")))
      col <- idx
    }
    idx <- .row.col.selector(col,envir=parent.frame()) # Generic R expression
    data <- .newExpr("cols",data,idx) # Column selector
  }
  # Have a row selector?
  if( !missing(row) && (is.H2OFrame(row) || !is.na(row)) ) {
    if( !is.H2OFrame(row) )    # Generic R expression
      row <- .row.col.selector(substitute(row), row,envir=parent.frame())
    data <- .newExpr("rows",data,row) # Row selector
  }
  if( is1by1 ) .fetch.data(data,1L)[[1]]
  else         data
}

#' @rdname H2OFrame-Extract
#' @param x An H2OFrame
#' @param name a literal character string or a name (possibly backtick quoted).
#' @export
`$.H2OFrame` <- function(x, name) { x[[name, exact = FALSE]] }

#' @rdname H2OFrame-Extract
#' @param i index
#' @param exact controls possible partial matching of \code{[[} when extracting
#'              a character
#' @export
`[[.H2OFrame` <- function(x, i, exact = TRUE) {
  if( missing(i) )  return(x)
  if( length(i) > 1L )  stop("`[[` can only select one column")
  if( base::is.character(i)) {
    if( exact )  i <-  match(i, colnames(x))
    else         i <- pmatch(i, colnames(x))
  }
  if( is.na(i) ) NULL
  else           x[,i]
}

#' S3 Group Generic Functions for H2O
#'
#' Methods for group generic functions and H2O objects.
#'
#' @rdname H2OFrame
#' @param e1 object
#' @param e2 object
#' @export
Ops.H2OFrame <- function(e1,e2)
  .newExpr(.Generic,
           if( base::is.character(e1) ) .quote(e1) else e1,
           if( base::is.character(e2) ) .quote(e2) else e2)

#' @rdname H2OFrame
#' @param x object
#' @export
Math.H2OFrame <- function(x) .newExpr(.Generic,x)

#' @rdname H2OFrame
#' @param y object
#' @export
Math.H2OFrame <- function(x,y) .newExpr(.Generic,x,y)

#' @rdname H2OFrame
#' @param ... Further arguments passed to or from other methods.
#' @export
Math.H2OFrame <- function(x,...) .newExprList(.Generic,list(x,...))

#' @rdname H2OFrame
#' @param na.rm logical. whether or not missing values should be removed
#' @export
Summary.H2OFrame <- function(x,...,na.rm) {
#  if( na.rm ) stop("na.rm versions not impl")
  # Eagerly evaluation, to produce a scalar
  if( na.rm )
    res <- .eval.scalar(.newExprList(paste0(.Generic,"NA"),list(x,...)))
  else
    res <- .eval.scalar(.newExprList(.Generic,list(x,...)))
  if( .Generic=="all" ) as.logical(res) else res
}


#' @rdname H2OFrame
#' @export
`!.H2OFrame` <- function(x) .newExpr("!!",x)

#' @rdname H2OFrame
#' @export
is.na.H2OFrame <- function(x) .newExpr("is.na", x)

#' @rdname H2OFrame
#' @export
t.H2OFrame <- function(x) .newExpr("t",x)

#' @rdname H2OFrame
#' @export
log <- function(x, ...) {
  if( !is.H2OFrame(x) ) .Primitive("log")(x,...)
  else {
    dots <- list(...)
    base <- if (length(dots) > 0) dots[[1]] else exp(1) 
    if (base == exp(1)) .newExpr("log",x)
    else if (base == 10) .newExpr("log10",x)
    else if (base == 2) .newExpr("log2",x)
    else .newExpr("log",x) / .newExpr("log",base)
  }
}

#' @rdname H2OFrame
#' @export
log10 <- function(x) {
  if( !is.H2OFrame(x) ) .Primitive("log10")(x)
  else .newExpr("log10",x)
}

#' @rdname H2OFrame
#' @export
log2 <- function(x) {
  if( !is.H2OFrame(x) ) .Primitive("log2")(x)
  else .newExpr("log2",x)
}

#' @rdname H2OFrame
#' @export
log1p <- function(x) {
  if( !is.H2OFrame(x) ) .Primitive("log1p")(x)
  else .newExpr("log1p",x)
}


#' @rdname H2OFrame
#' @export
trunc <- function(x, ...) {
  if( !is.H2OFrame(x) ) .Primitive("trunc")(x, ...)
  else .newExpr("trunc",x)
}

#' @rdname H2OFrame
#' @export
`%*%` <- function(x, y) {
  if( !is.H2OFrame(x) ) .Primitive("%*%")(x,y)
  else .newExpr("x",x,y)
}

#' Which indices are TRUE?
#'
#' Give the TRUE indices of a logical object, allowing for array indices.
#'
#' @param x An H2OFrame object.
#' @seealso \code{\link[base]{which}} for the base R method.
#' @examples
#' \donttest{
#' h2o.init()
#' iris.hex <- as.h2o(iris)
#' h2o.which(iris.hex[,1]==4.4)
#' }
#' @export
h2o.which <- function(x) {
  if( !is.H2OFrame(x) ) stop("must be an H2OFrame")
  else .newExpr("which",x) + 1
}

#' Count of NAs per column
#'
#' Gives the count of NAs per column.
#'
#' @param x An H2OFrame object.
#' @examples
#' \donttest{
#' h2o.init()
#' iris.hex <- as.h2o(iris)
#' h2o.nacnt(iris.hex)  # should return all 0s
#' h2o.insertMissingValues(iris.hex)
#' h2o.nacnt(iris.hex)
#' }
#' @export
h2o.nacnt <- function(x)
  .eval.scalar(.newExpr("naCnt", x))

#' Returns the Dimensions of an H2OFrame
#'
#' Returns the number of rows and columns for an H2OFrame object.
#'
#' @param x An H2OFrame object.
#' @seealso \code{\link[base]{dim}} for the base R method.
#' @examples
#' \donttest{
#' h2o.init()
#' iris.hex <- as.h2o(iris)
#' dim(iris.hex)
#' }
#' @export
dim.H2OFrame <- function(x) { .eval.frame(x); .fetch.data(x,10L); c(attr(x, "nrow"), attr(x,"ncol")) }

#' @rdname H2OFrame
#' @export
nrow.H2OFrame <- function(x) { .fetch.data(x,10L); attr(.eval.frame(x), "nrow") }

#' @rdname H2OFrame
#' @export
ncol.H2OFrame <- function(x) { .fetch.data(x,10L); attr(.eval.frame(x), "ncol") }

#' Column names of an H2OFrame
#' @param x An H2OFrame
#' @export
dimnames.H2OFrame <- function(x) .Primitive("dimnames")(.fetch.data(x,1L))

#' Column names of an H2OFrame
#' @param x An H2OFrame
#' @export
names.H2OFrame <- function(x) .Primitive("names")(.fetch.data(x,1L))

#' Returns the column names of an H2OFrame
#'
#' @param x An H2OFrame object.
#' @param do.NULL logical. If FALSE and names are NULL, names are created.
#' @param prefix for created names.
#' @export
colnames <- function(x, do.NULL=TRUE, prefix = "col") {
  if( !is.H2OFrame(x) ) return(base::colnames(x,do.NULL,prefix))
  return(names.H2OFrame(x))
}

#' @rdname H2OFrame
#' @export
length.H2OFrame <- function(x) { .fetch.data(x,10L); attr(.eval.frame(x),"ncol") }

#' @rdname H2OFrame
#' @export
h2o.length <- length.H2OFrame

#'
#' Return the levels from the column requested column.
#'
#' @param x An H2OFrame object.
#' @param i Optional, the index of the column whose domain is to be returned.
#' @seealso \code{\link[base]{levels}} for the base R method.
#' @examples
#' \donttest{
#' iris.hex <- as.h2o(iris)
#' h2o.levels(iris.hex, 5)  # returns "setosa"     "versicolor" "virginica"
#' }
#' @export
h2o.levels <- function(x, i) {
  df <- .fetch.data(x,1L)
  res <- list()
  if( missing(i) ) {
    for (col in 1:ncol(df)) {
      res <- c(res, list(levels(df[[col]])))
    }
    if (length(res) == 1) res <- res[[1]]
  }
  else res <- levels(df[[i]])
  res
}


#'
#' Get the number of factor levels for this frame.
#'
#' @param x An H2OFrame object.
#' @seealso \code{\link[base]{nlevels}} for the base R method.
#' @export
h2o.nlevels <- function(x) {
  levels <- h2o.levels(x)
  if (!is.list(levels)) length(levels)
  else lapply(levels,length)
}
#'
#' Set Levels of H2O Factor Column
#'
#' Works on a single categorical vector. New domains must be aligned with the old domains.
#' This call has SIDE EFFECTS and mutates the column in place (does not make a copy).
#'
#' @param x A single categorical column.
#' @param levels A character vector specifying the new levels. The number of new levels must match the number of old levels.
#' @export
h2o.setLevels <- function(x, levels) .newExpr("setDomain", chk.H2OFrame(x), levels)


#'
#' Return the Head or Tail of an H2O Dataset.
#'
#' Returns the first or last rows of an H2OFrame object.
#'
#' @name h2o.head
#' @param x An H2OFrame object.
#' @param n (Optional) A single integer. If positive, number of rows in x to return. If negative, all but the n first/last number of rows in x.
#' @param ... Further arguments passed to or from other methods.
#' @return An H2OFrame containing the first or last n rows of an H2OFrame object.
#' @examples
#' \donttest{
#' library(h2o)
#' h2o.init(ip = "localhost", port = 54321, startH2O = TRUE)
#' ausPath <- system.file("extdata", "australia.csv", package="h2o")
#' australia.hex <- h2o.uploadFile(path = ausPath)
#' head(australia.hex, 10)
#' tail(australia.hex, 10)
#' }
#' @export
h2o.head <- function(x, ..., n=6L) {
  stopifnot(length(n) == 1L)
  n <- if (n < 0L) max(nrow(x) + n, 0L)
       else        min(n, nrow(x))
  if( n >= 0L && n <= 1000L ) # Short version, just report the cached internal DF
    head(.fetch.data(x,n),n)
  else # Long version, fetch all asked for "the hard way"
    as.data.frame(.newExpr("rows",x,paste0("[0:",n,"]")))
}

#' @rdname h2o.head
#' @export
head.H2OFrame <- h2o.head

#' @rdname h2o.head
#' @export
h2o.tail <- function(x, ..., n=6L) {
  endidx <- nrow(x)
  n <- ifelse(n < 0L, max(endidx + n, 0L), min(n, endidx))
  if( n==0L ) head(x,n=0L)
  else {
    startidx <- max(1L, endidx - n + 1)
    as.data.frame(.newExpr("rows",x,paste0("[",startidx-1,":",(endidx-startidx+1),"]")))
  }
}

#' @rdname h2o.head
#' @export
tail.H2OFrame <- h2o.tail

#' Check if factor
#'
#' @rdname is.factor
#' @param x An H2OFrame object
#' @export
is.factor <- function(x) {
  # Eager evaluate and use the cached result to return a scalar
  if( is.H2OFrame(x) ) {
    sapply(.eval.scalar(.newExpr("is.factor", x)), as.logical)
  } else {
    base::is.factor(x)
  }
}

#' Check if numeric
#'
#' @rdname is.numeric
#' @param x An H2OFrame object
#' @export
is.numeric <- function(x) {
  if( !is.H2OFrame(x) ) .Primitive("is.numeric")(x)
  else sapply(.eval.scalar(.newExpr("is.numeric", x)), as.logical)
}

#' Check if character
#'
#' @rdname is.character
#' @param x An H2OFrame object
#' @export
is.character <- function(x) {
  if( !is.H2OFrame(x) ) .Primitive("is.character")(x)
  else sapply(.eval.scalar(.newExpr("is.character", x)), as.logical)
}

#' Print An H2OFrame
#'
#' @param x An H2OFrame object
#' @param ... Further arguments to be passed from or to other methods.
#' @export
print.H2OFrame <- function(x, ...) {
  print(head(x))
  rowString = if (nrow(x) > 1) " rows x " else " row x "
  colString = if (ncol(x) > 1) " columns]" else " column]"
  cat(paste0("\n[", nrow(x), rowString, ncol(x), colString), "\n")
}

#' Display the structure of an H2OFrame object
#'
#' @param object An H2OFrame.
#' @param ... Further arguments to be passed from or to other methods.
#' @param cols Print the per-column str for the H2OFrame
#' @export
str.H2OFrame <- function(object, ..., cols=FALSE) {
  if (length(l <- list(...)) && any("give.length" == names(l)))
    invisible(NextMethod("str", ...))
  else if( !cols ) invisible(NextMethod("str", give.length = FALSE, ...))

  if( cols ) {
    nc <- ncol(object)
    nr <- nrow(object)
    cc <- colnames(object)
    width <- max(nchar(cc))
    df <- head(.fetch.data(object,10L),10L)

    # header statement
    cat("\nH2OFrame '", attr(object, "id"), "':\t", nr, " obs. of  ", nc, " variable(s)", "\n", sep = "")
    l <- list()
    for( i in 1:nc ) {
      cat("$ ", cc[i], rep(' ', width - max(na.omit(c(0,nchar(cc[i]))))), ": ", sep="")
      first.10.rows <- df[,i]
      if( is.factor(first.10.rows) ) {
        lvls <- levels(first.10.rows)
        nl <- length(lvls)
        lvls.print <- lvls[1L:min(nl,2L)]
        cat("Factor w/ ", nl, " level(s) ", paste(lvls.print, collapse='","'), "\",..: ", sep="")
        cat(paste(match(first.10.rows, lvls), collapse=" "), " ...\n", sep="")
      } else
        cat("num ", paste(first.10.rows, collapse=' '), if( nr > 10L ) " ...", "\n", sep="")
    }
  }
}

#' @rdname H2OFrame-Extract
#' @export
`$.H2OFrame` <- function(x, name) { x[[name, exact = FALSE]] }

#' @rdname H2OFrame-Extract
#' @export
`[[.H2OFrame` <- function(x, i, exact = TRUE) {
  if( missing(i) )  return(x)
  if( length(i) > 1L )  stop("`[[` can only select one column")
  if( base::is.character(i)) {
    if( exact )  i <-  match(i, colnames(x))
    else         i <- pmatch(i, colnames(x))
  }
  if( is.na(i) ) NULL
  else           x[,i]
}


#-----------------------------------------------------------------------------------------------------------------------
# Assignment Operations: [<-, $<-, [[<-, colnames<-, names<-
#-----------------------------------------------------------------------------------------------------------------------
#' @rdname H2OFrame-Extract
#' @param ... Further arguments passed to or from other methods.
#' @param value To be assigned
#' @export
`[<-.H2OFrame` <- function(data,row,col,...,value) {
  chk.H2OFrame(data)
  allRow <- missing(row)
  allCol <- missing(col)
  if( !allCol && is.na(col) ) col <- as.list(match.call())$col

  # Named column assignment; the column name was passed in as "row"
  # fr["baz"] <- qux
  # fr$ baz   <- qux
  if( !allRow && base::is.character(row) && allCol ) {
    allRow <- TRUE
    allCol <- FALSE
    col <- row
  }

  if(!allRow && !is.numeric(row))
    stop("`row` must be missing or a numeric vector")
  if(!allCol && !is.numeric(col) && !base::is.character(col))
    stop("`col` must be missing or a numeric or character vector")
  if( !is.null(value) && !is.H2OFrame(value) ) {
    if( is.na(value) ) value <- NA_integer_  # pick an NA... any NA (the damned numeric one will do)
    else if( !is.numeric(value) && !base::is.character(value) )
      stop("`value` can only be an H2OFrame object or a numeric or character vector")
  }

  # Row arg is missing, means "all the rows"
  if(allRow) rows <- paste0("[]")  # Shortcut for "all rows"
  else {
    if( !is.H2OFrame(row) )    # Generic R expression
      rows <- .row.col.selector(substitute(row), row,envir=parent.frame())
    else
      rows <- row
  }

  name <- NA
  if( allCol ) {   # Col arg is missing, means "all the cols"
    cols <- paste0("[]")  # Shortcut for "all cols"
  } else {
    if( base::is.character(col) ) {
      idx <- match(col, colnames(data))
      if( any(is.na(idx)) ) { # Any unknown names?
        if( length(col) > 1 ) stop("unknown column names")
        else { idx <- ncol(data)+1; name <- col } # Append 1 unknown column
      }
    } else idx <- col
    if( is.null(value) ) return(`[.H2OFrame`(data,row=-idx)) # Assign a null: delete by selecting inverse columns
      if( idx==(ncol(data)+1) && is.na(name) ) name <- paste0("C",idx)
    cols <- .row.col.selector(idx, envir=parent.frame())
  }

  if( base::is.character(value) ) value <- .quote(value)
  # Set col name and return updated frame
  if( is.na(name) ) .newExpr(":=", data, value, cols, rows)
  else              .newExpr("append", data, value, .quote(name))
}

#' @rdname H2OFrame-Extract
#' @export
`$<-.H2OFrame`  <- function(data, name, value) `[<-.H2OFrame`(data,row=name,value=value)

#' @rdname H2OFrame-Extract
#' @export
`[[<-.H2OFrame` <- function(data, name, value) `[<-.H2OFrame`(data,row=name,value=chk.H2OFrame(value))

#' @rdname H2OFrame
#' @param value To be assigned
#' @export
`names<-.H2OFrame` <- function(x, value) {
  .newExpr("colnames=", x, paste0("[0:",ncol(x),"]"), .str.list(value))
}

#' @rdname H2OFrame
#' @export
`colnames<-` <- function(x, value) {
  if( !is.H2OFrame(x) ) return(base::`colnames<-`(x,value))
  return(`names<-.H2OFrame`(x,if( is.H2OFrame(value) ) colnames(value) else value))
}

#'
#' Quantiles of H2O Frames.
#'
#' Obtain and display quantiles for H2O parsed data.
#'
#' \code{quantile.H2OFrame}, a method for the \code{\link{quantile}} generic. Obtain and return quantiles for
#' an \code{H2OFrame} object.
#'
#' @name h2o.quantile
#' @param x An \code{H2OFrame} object with a single numeric column.
#' @param probs Numeric vector of probabilities with values in [0,1].
#' @param combine_method How to combine quantiles for even sample sizes. Default is to do linear interpolation.
#'                       E.g., If method is "lo", then it will take the lo value of the quantile. Abbreviations for average, low, and high are acceptable (avg, lo, hi).
#' @param weights_column (Optional) String name of the observation weights column in x or an \code{H2OFrame} object with a single numeric column of observation weights.
#' @param ... Further arguments passed to or from other methods.
#' @return A vector describing the percentiles at the given cutoffs for the \code{H2OFrame} object.
#' @examples
#' \donttest{
#' # Request quantiles for an H2O parsed data set:
#' library(h2o)
#' h2o.init()
#' prosPath <- system.file("extdata", "prostate.csv", package="h2o")
#' prostate.hex <- h2o.uploadFile(path = prosPath)
#' # Request quantiles for a subset of columns in an H2O parsed data set
#' quantile(prostate.hex[,3])
#' for(i in 1:ncol(prostate.hex))
#'    quantile(prostate.hex[,i])
#' }
#' @export
h2o.quantile <- function(x,
                     # AUTOGENERATED params
                     probs = c(0.001, 0.01, 0.1, 0.25, 0.333, 0.5, 0.667, 0.75, 0.9, 0.99, 0.999),
                     combine_method = c("interpolate", "average", "avg", "low", "high"),
                     weights_column = NULL,
                     ...)
{
  # verify input parameters
  if (!is(x, "H2OFrame")) stop("`x` must be an H2OFrame object")
  #if(!na.rm && .h2o.__unary_op("any.na", x)) stop("missing values and NaN's not allowed if 'na.rm' is FALSE")
  if(!is.numeric(probs) || length(probs) == 0L || any(!is.finite(probs) | probs < 0 | probs > 1))
    stop("`probs` must be between 0 and 1 exclusive")
  if (is.null(weights_column)) {
    weights_column <- "_" ##HACK: .newExpr() strips "", must use something else here.
  } else {
    if (!(is.character(weights_column) || (is(weights_column, "H2OFrame") && ncol(weights_column) ==1) && nrow(weights_column) == nrow(x)))
      stop("`weights_column` must be a String of a column name in x or an H2OFrame object with 1 column and same row count as x")
    if (is(weights_column, "H2OFrame")) {
      x <- h2o.cbind(x,weights_column)
      weights_column <- tail(names(x),1)
    }
    if (!(weights_column %in% names(x))) stop("`weights_column` must be a column in x")
  }

  combine_method = match.arg(combine_method)
  # match.arg converts partial string "lo"->"low", "hi"->"high" etc built in
  #           is the standard way to avoid warning: "the condition has length > 1 and only first will be used"
  #       and stops if argument wasn't found, built-in
  if (combine_method == "avg") combine_method = "average"  # 'avg'->'average' is too much for match.arg though

  #if(type != 2 && type != 7) stop("type must be either 2 (mean interpolation) or 7 (linear interpolation)")
  #if(type != 7) stop("Unimplemented: Only type 7 (linear interpolation) is supported from the console")
  res <- .newExpr("quantile", x, .num.list(probs), .quote(combine_method), weights_column)
  tr <- as.matrix(t(res))
  rownames(tr) <- colnames(res)
  colnames(tr) <- paste0(100*tr[1,],"%")
  tr[-1,]
}

#' @rdname h2o.quantile
#' @export
quantile.H2OFrame <- h2o.quantile

#'
#' Summarizes the columns of an H2OFrame.
#'
#' A method for the \code{\link{summary}} generic. Summarizes the columns of an H2O data frame or subset of
#' columns and rows using vector notation (e.g. dataset[row, col]).
#'
#' By default it uses approximated version of quantiles computation, however, user can modify
#' this behavior by setting up exact_quantiles argument to true.
#'
#' @name h2o.summary
#' @param object An H2OFrame object.
#' @param factors The number of factors to return in the summary. Default is the top 6.
#' @param exact_quantiles Compute exact quantiles or use approximation. Default is to use approximation.
#' @param ... Further arguments passed to or from other methods.
#' @return A table displaying the minimum, 1st quartile, median, mean, 3rd quartile and maximum for each
#' numeric column, and the levels and category counts of the levels in each categorical column.
#' @examples
#' \donttest{
#' library(h2o)
#' h2o.init()
#' prosPath = system.file("extdata", "prostate.csv", package="h2o")
#' prostate.hex = h2o.importFile(path = prosPath)
#' summary(prostate.hex)
#' summary(prostate.hex$GLEASON)
#' summary(prostate.hex[,4:6])
#' summary(prostate.hex, exact_quantiles=TRUE)
#' }
#' @export
h2o.summary <- function(object, factors=6L, exact_quantiles=FALSE, ...) {
  SIG.DIGITS    <- 12L
  FORMAT.DIGITS <- 4L
  cnames <- colnames(object)
  missing <- list()

  # for each numeric column, collect [min,1Q,median,mean,3Q,max]
  # for each categorical column, collect the first 6 domains
  # allow for optional parameter in ... factors=N, for N domain levels. Or could be the string "all". N=6 by default.
  fr.sum <- .h2o.__remoteSend(paste0("Frames/", attr(object, "id"), "/summary"), method = "GET")$frames[[1]]
  col.sums <- fr.sum$columns
  default_percentiles <- fr.sum$default_percentiles
  cols <- sapply(col.sums, function(col) {
    col.sum <- col
    col.type <- col.sum$type  # enum, string, int, real, time, uuid

    # numeric column: [min,1Q,median,mean,3Q,max]
    if( col.type %in% c("real", "int") ) {
      cmin <- cmax <- cmean <- c1Q <- cmedian <- c3Q <- NaN                                              # all 6 values are NaN by default
      if( !(is.null(col.sum$mins) || length(col.sum$mins) == 0L) ) cmin <- min(col.sum$mins,na.rm=TRUE)  # set the min
      if( !(is.null(col.sum$maxs) || length(col.sum$maxs) == 0L) ) cmax <- max(col.sum$maxs,na.rm=TRUE)  # set the max
      if( !(is.null(col.sum$mean))                               ) cmean<- col.sum$mean                  # set the mean

      if (exact_quantiles) {
        quantiles <- h2o.quantile(object[col.sum$label],c(.25,.5,.75)) # set the 1st quartile, median, and 3rd quartile
        if( !is.null(quantiles) ) {
          c1Q     <- quantiles[1]
          cmedian <- quantiles[2]
          c3Q     <- quantiles[3]
        }
      } else {
        indexes <- which(default_percentiles == 0.25 | default_percentiles == 0.5 | default_percentiles == 0.75)
        values <- col.sum$percentiles[indexes] 
        c1Q     <- values[1]
        cmedian <- values[2]
        c3Q     <- values[3]
      }

      missing.count <- NULL
      if( !is.null(col.sum$missing_count) && col.sum$missing_count > 0L ) missing.count <- col.sum$missing_count    # set the missing count

      params <- format(signif( as.numeric( c(cmin, c1Q, cmedian, cmean, c3Q, cmax) ), SIG.DIGITS), digits=FORMAT.DIGITS)   # do some formatting for pretty printing
      result <- c(paste0("Min.   :", params[1L], "  "), paste0("1st Qu.:", params[2L], "  "),
                        paste0("Median :", params[3L], "  "), paste0("Mean   :", params[4L], "  "),
                        paste0("3rd Qu.:", params[5L], "  "), paste0("Max.   :", params[6L], "  "))

      # return summary string for this column
      if( is.null(missing.count) ) result <- result
      else                         result <- c(result, paste0("NA's   :",missing.count,"  "))

      result
    } else if( col.type == "enum" ) {
      domains <- col.sum$domain
      histo <- col.sum$histogram_bins
      base <- col.sum$histogram_base
      domain.cnts <- numeric(length(domains))
      for( i in 1:length(histo) )
        domain.cnts[i+base] <- histo[i]
      missing.count <- 0L
      if( !is.null(col.sum$missing_count) && col.sum$missing_count > 0L ) missing.count <- col.sum$missing_count    # set the missing count
      # create a dataframe of the counts and factor levels, then sort in descending order (most frequent levels at the top)
      df.domains <- data.frame(domain=domains,cnts=domain.cnts, stringsAsFactors=FALSE)
      df.domains <- df.domains[with(df.domains, order(-cnts)),]  # sort in descending order

      # TODO: check out that NA is valid domain level in enum column... get missing and NA together here, before subsetting
      row.idx.NA <- which( df.domains[,1L] == "NA")
      if( length(row.idx.NA) != 0 ) {
        missing.count <- missing.count + df.domains[row.idx.NA,2L]  # combine the missing and NAs found here
        df.domains <- df.domains[-row.idx.NA,]  # remove the NA level
      }

      factors <- min(factors, nrow(df.domains))
      df.domains.subset <- df.domains[1L:factors,]      # subset to the top `factors` (default is 6)

      # if there are any missing levels, plonk them down here now after we've subset.
      if( !is.null(missing.count) && !is.na(missing.count) && missing.count > 0L ) df.domains.subset <- rbind( df.domains.subset, c("NA", missing.count))

      # fish out the domains
      domains <- as.character(df.domains.subset[,1L])

      # fish out the counts
      counts <- as.character(df.domains.subset[,2L])

      # compute a width for the factor levels and also one for the counts
      width <- c( max(nchar(domains),0L, na.rm = TRUE), max(nchar(counts),0L, na.rm = TRUE) )
      # construct the result
      paste0(domains,sapply(domains, function(x) {
                      x <- max(0, nchar(x), na.rm = TRUE)
                      ifelse(width[1L] == x, "", paste(rep(' ', width[1L] - x), collapse='')) }),":",
                     sapply(counts,  function(y) {
                      y <- max(0, nchar(y), na.rm = TRUE)
                      ifelse(width[2L] == y, "", paste(rep(' ', width[2L] - y), collapse='')) }), counts, " ")

    } else {
      # types are time, uuid, string ... ignore for now?
#      c(paste0(col.type, ": ignored"))
      NULL
    }
  })
  names(cols) <- cnames
  result <- NULL
  if( is.matrix(cols) && ncol(cols) == 1L ) {
    result <- as.table(as.matrix(as.data.frame(cols, stringsAsFactors=FALSE)))
  } else {
    # need to normalize the result
    max.len <- max(sapply(cols, function(col) { length(col) }))
    # here's where normalization is done
    if( is.matrix(cols) ) {
      result <- as.table(cols)
    } else {
      cols <- data.frame( lapply(cols, function(col) {
                  if( length(col) < max.len ) c(col, rep("", max.len-length(col)))  # pad out result with "" for the prettiest of pretty printing... my pretty... and your little dog TOO! MUAHAHHAHA
                  else col                                                          # no padding necessary!
                }), stringsAsFactors=FALSE)                                         # keep as strings...

      result <- as.table(as.matrix(cols))
    }
  }
  if( is.null(result) || dim(result) == 0 ) return(NULL)
  colnames(result) <- cnames
  rownames(result) <- rep("", nrow(result))
  # Print warning if approx quantiles are computed
  if (!exact_quantiles) {
    warning("Approximated quantiles computed! If you are interested in exact quantiles, please pass the `exact_quantiles=TRUE` parameter.")
  }
  result
}

#' H2O Description of A Dataset
#'
#' Reports the "Flow" style summary rollups on an instance of H2OFrame. Includes
#' information about column types, mins/maxs/missing/zero counts/stds/number of levels
#'
#' @name h2o.describe
#' @param frame An H2OFrame object.
#' @return A table with the Frame stats.
#' @examples
#' \donttest{
#' library(h2o)
#' h2o.init()
#' prosPath = system.file("extdata", "prostate.csv", package="h2o")
#' prostate.hex = h2o.importFile(path = prosPath)
#' h2o.describe(prostate.hex)
#' }
#' @export
h2o.describe <- function(frame) {
  fr.sum <- .h2o.__remoteSend(paste0("Frames/", h2o.getId(frame), "/summary"), method = "GET", `_exclude_fields`="frames/columns/data,frames/columns/domain,frames/columns/histogram_bins,frames/columns/percentiles")$frames[[1]]
  res <- data.frame(t(sapply(fr.sum$columns, function(col) {
                                    c(col$label,
                                      col$type,
                                      col$missing_count,
                                      col$zero_count,
                                      col$positive_infinity_count,
                                      col$negative_infinity_count,
                                      col$mins[1],
                                      col$maxs[1],
                                      ifelse(col$mean=="NaN", NA, col$mean),
                                      ifelse(col$sigma=="NaN",NA, col$sigma),
                                      ifelse(col$type=="enum", col$domain_cardinality, NA)
                                    )
         })))
  names(res) <- c("Label", "Type", "Missing", "Zeros", "PosInf", "NegInf", "Min", "Max", "Mean", "Sigma", "Cardinality")
  res
}

#' @rdname h2o.summary
#' @usage \method{summary}{H2OFrame}(object, factors, exact_quantiles, ...)
#' @method summary H2OFrame
#' @export
summary.H2OFrame <- h2o.summary

#-----------------------------------------------------------------------------------------------------------------------
# Summary Statistics Operations
#-----------------------------------------------------------------------------------------------------------------------

#'
#' Mean of a column
#'
#' Obtain the mean of a column of a parsed H2O data object.
#'
#' @name h2o.mean
#' @param x An H2OFrame object.
#' @param ... Further arguments to be passed from or to other methods.
#' @param na.rm A logical value indicating whether \code{NA} or missing values should be stripped before the computation.
#' @seealso \code{\link[base]{mean}} for the base R implementation.
#' @examples
#' \donttest{
#' h2o.init()
#' prosPath <- system.file("extdata", "prostate.csv", package="h2o")
#' prostate.hex <- h2o.uploadFile(path = prosPath)
#' mean(prostate.hex$AGE)
#' }
#' @export
h2o.mean <- function(x, ..., na.rm=TRUE) .eval.scalar(.newExpr("mean",x,na.rm))

#' @rdname h2o.mean
#' @export
mean.H2OFrame <- h2o.mean

#
#" Mode of a enum or int column.
#" Returns single string or int value or an array of strings and int that are tied.
# TODO: figure out funcionality/use for documentation
# h2o.mode <-
# function(x) {
#  if(!is(x, "H2OFrame")) || nrow(x) > 1L) stop('`x` must be an H2OFrame object')
# tabularx = invisible(table(x))
#  maxCount = max(tabularx$Count)
#  modes = tabularx$row.names[tabularx$Count == maxCount]
#  return(unlist(as.list(as.matrix(modes))))
#}

#'
#' Variance of a column or covariance of columns.
#'
#' Compute the variance or covariance matrix of one or two H2OFrames.
#'
#' @param x An H2OFrame object.
#' @param y \code{NULL} (default) or an H2OFrame. The default is equivalent to y = x.
#' @param na.rm \code{logical}. Should missing values be removed?
#' @param use An optional character string indicating how to handle missing values. This must be one of the following: 
#   "everything"            - outputs NaNs whenever one of its contributing observations is missing
#   "all.obs"               - presence of missing observations will throw an error
#   "complete.obs"          - discards missing values along with all observations in their rows so that only complete observations are used
#   "pairwise.complete.obs" - uses all complete pairs of observations
#' @seealso \code{\link[stats]{var}} for the base R implementation. \code{\link{h2o.sd}} for standard deviation.
#' @examples
#' \donttest{
#' h2o.init()
#' prosPath <- system.file("extdata", "prostate.csv", package="h2o")
#' prostate.hex <- h2o.uploadFile(path = prosPath)
#' var(prostate.hex$AGE)
#' }
#' @export
h2o.var <- function(x, y = NULL, na.rm = FALSE, use) {
  symmetric <- FALSE
  if( is.null(y) ) {
    y <- x
    if( ncol(x) > 1 && nrow(x) > 1) symmetric <- TRUE
  }
  if(!missing(use)) {
    if (use == "na.or.complete")
      stop("Unimplemented : `use` may be either \"everything\", \"all.obs\", \"complete.obs\", or \"pairwise.complete.obs\"")
  } else {
    if (na.rm) use <- "complete.obs" else use <- "everything"
  }
  # Eager, mostly to match prior semantics but no real reason it need to be
  expr <- .newExpr("var",x,y,.quote(use),symmetric)
  if( (nrow(x)==1L || (ncol(x)==1L && ncol(y)==1L)) ) .eval.scalar(expr)
  else .fetch.data(expr,ncol(x))
}

#' @rdname h2o.var
#' @export
var <- function(x, y = NULL, na.rm = FALSE, use)  {
  if( is.H2OFrame(x) ) h2o.var(x,y,na.rm,use)
  else stats::var(x,y,na.rm,use)
}

#'
#' Standard Deviation of a column of data.
#'
#' Obtain the standard deviation of a column of data.
#'
#' @name h2o.sd
#' @param x An H2OFrame object.
#' @param na.rm \code{logical}. Should missing values be removed?
#' @seealso \code{\link{h2o.var}} for variance, and \code{\link[stats]{sd}} for the base R implementation.
#' @examples
#' \donttest{
#' h2o.init()
#' prosPath <- system.file("extdata", "prostate.csv", package="h2o")
#' prostate.hex <- h2o.uploadFile(path = prosPath)
#' sd(prostate.hex$AGE)
#' }
#' @export
h2o.sd <- function(x, na.rm = FALSE) {
  if( ncol(x)==1L ) .eval.scalar(.newExpr("sd",x, na.rm))
  else .fetch.data(.newExpr("sd",x,na.rm),1L)
}

#' @rdname h2o.sd
#' @export
sd <- function(x, na.rm=FALSE) {
  if( is.H2OFrame(x) ) h2o.sd(x,na.rm)
  else stats::sd(x,na.rm)
}

#'
#' Round doubles/floats to the given number of significant digits.
#'
#' @name h2o.signif
#' @param x An H2OFrame object.
#' @param digits Number of significant digits to round doubles/floats.
#' @seealso \code{\link[base]{signif}} for the base R implementation.
#' @export
h2o.signif <- function(x, digits=6) .newExpr("signif",chk.H2OFrame(x),digits)

#' @rdname h2o.signif
#' @export
signif <- function(x, digits=6) {
  if( is.H2OFrame(x) ) h2o.signif(x,digits)
  else base::signif(x,digits)
}

#'
#' Round doubles/floats to the given number of decimal places.
#'
#' @name h2o.round
#' @param x An H2OFrame object.
#' @param digits Number of decimal places to round doubles/floats. Rounding to a negative number of decimal places is 
#         not supported. For rounding off a 5, the IEC 60559 standard is used, 'go to the even digit'. Therefore 
#         rounding 2.5 gives 2 and rounding 3.5 gives 4.
#' @seealso \code{\link[base]{round}} for the base R implementation.
#' @export
h2o.round <- function(x, digits=0) .newExpr("round",chk.H2OFrame(x),digits)


#' @rdname h2o.round
#' @export
round <- function(x, digits=0) {
  if( is.H2OFrame(x) ) h2o.round(x,digits)
  else base::round(x,digits)
}



#'
#' Scaling and Centering of an H2OFrame
#'
#' Centers and/or scales the columns of an H2O dataset.
#'
#' @name h2o.scale
#' @param x An H2OFrame object.
#' @param center either a \code{logical} value or numeric vector of length equal to the number of columns of x.
#' @param scale either a \code{logical} value or numeric vector of length equal to the number of columns of x.
#' @examples
#' \donttest{
#' library(h2o)
#' h2o.init()
#' irisPath <- system.file("extdata", "iris_wheader.csv", package="h2o")
#' iris.hex <- h2o.uploadFile(path = irisPath, destination_frame = "iris.hex")
#' summary(iris.hex)
#'
#' # Scale and center all the numeric columns in iris data set
#' scale(iris.hex[, 1:4])
#' }
#' @export
h2o.scale <- function(x, center = TRUE, scale = TRUE) .newExpr("scale", chk.H2OFrame(x), center, scale)

#' @rdname h2o.scale
#' @export
scale.H2OFrame <- h2o.scale

#-----------------------------------------------------------------------------------------------------------------------
# Casting Operations: as.data.frame, as.factor,
#-----------------------------------------------------------------------------------------------------------------------

#'
#' R data.frame -> H2OFrame
#'
#' Import a local R data frame to the H2O cloud.
#'
#' @param x An \code{R} data frame.
#' @param destination_frame A string with the desired name for the H2OFrame.
#' @export
as.h2o <- function(x, destination_frame= "") {
  .key.validate(destination_frame)

  dest_name <- if( destination_frame=="") deparse(substitute(x)) else destination_frame
  if( nzchar(dest_name) && regexpr("^[a-zA-Z_][a-zA-Z0-9_.]*$", dest_name)[1L] == -1L )
    dest_name <- destination_frame

  # TODO: Be careful, there might be a limit on how long a vector you can define in console
  if(!is.data.frame(x))
    if( length(x)==1L ) x <- data.frame(C1=x)
    else                x <- as.data.frame(x)
  types <- sapply(x, class)
  types <- gsub("integer64", "numeric", types)
  types <- gsub("integer", "numeric", types)
  types <- gsub("double", "numeric", types)
  types <- gsub("complex", "numeric", types)
  types <- gsub("logical", "enum", types)
  types <- gsub("factor", "enum", types)
  types <- gsub("character", "string", types)
  types <- gsub("Date", "Time", types)
  tmpf <- tempfile(fileext = ".csv")
  write.csv(x, file = tmpf, row.names = FALSE, na="NA_h2o")
  h2f <- h2o.uploadFile(tmpf, destination_frame = dest_name, header = TRUE, col.types=types,
                        col.names=colnames(x, do.NULL=FALSE, prefix="C"), na.strings=rep(c("NA_h2o"),ncol(x)))
  file.remove(tmpf)
  h2f
}

#'
#' Converts parsed H2O data into an R data frame
#'
#' Downloads the H2O data and then scans it in to an R data frame.
#'
#' @param x An H2OFrame object.
#' @param ... Further arguments to be passed down from other methods.
#' @examples
#' \donttest{
#' h2o.init()
#' prosPath <- system.file("extdata", "prostate.csv", package="h2o")
#' prostate.hex <- h2o.uploadFile(path = prosPath)
#' as.data.frame(prostate.hex)
#' }
#' @export
as.data.frame.H2OFrame <- function(x, ...) {
  # Force loading of the types
  .fetch.data(x,1L)
  # Versions of R prior to 3.1 should not use hex string.
  # Versions of R including 3.1 and later should use hex string.
  use_hex_string <- getRversion() >= "3.1"
  conn = h2o.getConnection()

  url <- paste0('http://', conn@ip, ':', conn@port,
                '/3/DownloadDataset',
                '?frame_id=', URLencode( h2o.getId(x)),
                '&hex_string=', as.numeric(use_hex_string))

  ttt <- getURL(url)
  n <- nchar(ttt)

  # Delete last 1 or 2 characters if it's a newline.
  # Handle \r\n (for windows) or just \n (for not windows).
  chars_to_trim <- 0L
  if (n >= 2L) {
    c <- substr(ttt, n, n)
    if (c == "\n") chars_to_trim <- chars_to_trim + 1L
    if (chars_to_trim > 0L) {
      c <- substr(ttt, n-1L, n-1L)
      if (c == "\r") chars_to_trim <- chars_to_trim + 1L
    }
  }

  if (chars_to_trim > 0L) {
    ttt2 <- substr(ttt, 1L, n-chars_to_trim)
    ttt <- ttt2
  }

  # Get column types from H2O to set the dataframe types correctly
  colClasses <- attr(x, "types")
  colClasses <- gsub("numeric", NA, colClasses) # let R guess the appropriate numeric type
  colClasses <- gsub("int", NA, colClasses) # let R guess the appropriate numeric type
  colClasses <- gsub("real", NA, colClasses) # let R guess the appropriate numeric type
  colClasses <- gsub("enum", "factor", colClasses)
  colClasses <- gsub("uuid", "character", colClasses)
  colClasses <- gsub("string", "character", colClasses)
  colClasses <- gsub("time", NA, colClasses) # change to Date after ingestion
  # Substitute NAs for blank cells rather than skipping
  df <- read.csv((tcon <- textConnection(ttt)), blank.lines.skip = FALSE, na.strings = "", colClasses = colClasses, ...)
  close(tcon)
  # Convert all date columns to POSIXct
  dates <- attr(x, "types") %in% "time"
  if (length(dates) > 0) # why do some frames come in with no attributes but many columns?
    for (i in 1:length(dates)) { if (dates[[i]]) class(df[[i]]) = "POSIXct" }
  df
}

#' Convert an H2OFrame to a matrix
#'
#' @param x An H2OFrame object
#' @param ... Further arguments to be passed down from other methods.
#' @export
as.matrix.H2OFrame <- function(x, ...) as.matrix(as.data.frame(x, ...))

#' Convert an H2OFrame to a vector
#'
#' @param x An H2OFrame object
#' @param mode Mode to coerce vector to
#' @usage \method{as.vector}{H2OFrame}(x,mode)
#' @method as.vector H2OFrame
#' @export
as.vector.H2OFrame <- function(x, mode="any") base::as.vector(as.matrix.H2OFrame(x), mode=mode)

#' @export		
as.logical.H2OFrame <- function(x, ...) as.vector.H2OFrame(x, "logical")


#' Logical or for H2OFrames
#' @name Logical-or
#' @param x An H2OFrame object
#' @param y An H2OFrame object
#' @export	
`||` <- function (x, y) {
  if( is.H2OFrame(x) ) .newExpr("||", x,y)
  else base::`||`(x,y)
}

#' Logical and for H2OFrames
#' 
#' @param x An H2OFrame object
#' @param y An H2OFrame object
#' @export	
`&&` <- function (x, y) {
  if( is.H2OFrame(x)  ) .newExpr("&&", x,y)
  else base::`&&`(x,y)
}

#' Convert H2O Data to Factors
#'
#' Convert a column into a factor column.
#' @param x a column from an H2OFrame data set.
#' @seealso \code{\link{is.factor}}.
#' @examples
#' \donttest{
#' h2o.init()
#' prosPath <- system.file("extdata", "prostate.csv", package="h2o")
#' prostate.hex <- h2o.uploadFile(path = prosPath)
#' prostate.hex[,2] <- as.factor(prostate.hex[,2])
#' summary(prostate.hex)
#' }
#' @export
as.factor <- function(x) {
  if( is.H2OFrame(x) ) .newExpr("as.factor",x)
  else base::as.factor(x)
}


#' Convert an H2OFrame to a String
#'
#' @param x An H2OFrame object
#' @param ... Further arguments to be passed from or to other methods.
#' @export
as.character.H2OFrame <- function(x, ...) {
  if( is.H2OFrame(x) ) .newExpr("as.character",x)
  else base::as.character(x)
}

#' Convert H2O Data to Numeric
#'
#' Converts an H2O column into a numeric value column.
#' @param x a column from an H2OFrame data set.
#' @param ... Further arguments to be passed from or to other methods.
#' @examples
#' \donttest{
#' h2o.init()
#' prosPath <- system.file("extdata", "prostate.csv", package="h2o")
#' prostate.hex <- h2o.uploadFile(path = prosPath)
#' prostate.hex[,2] <- as.factor (prostate.hex[,2])
#' prostate.hex[,2] <- as.numeric(prostate.hex[,2])
#' }
#' @export
as.numeric <- function(x) {
  if( is.H2OFrame(x) ) .newExpr("as.numeric",x)
  else base::as.numeric(x)
}

#'
#' Delete Columns from an H2OFrame
#'
#' Delete the specified columns from the H2OFrame.  Returns an H2OFrame without the specified
#' columns.
#'
#' @param data The H2OFrame.
#' @param cols The columns to remove.
#' @export
h2o.removeVecs <- function(data, cols) {
  .Deprecated("data[-c(cols)]")
}

#-----------------------------------------------------------------------------------------------------------------------
# Merge Operations: ifelse, cbind, rbind, merge
#-----------------------------------------------------------------------------------------------------------------------

#' H2O Apply Conditional Statement
#'
#' Applies conditional statements to numeric vectors in H2O parsed data objects when the data are
#' numeric.
#'
#' Only numeric values can be tested, and only numeric results can be returned for either condition.
#' Categorical data is not currently supported for this funciton and returned values cannot be
#' categorical in nature.
#'
#' @name h2o.ifelse
#' @param test A logical description of the condition to be met (>, <, =, etc...)
#' @param yes The value to return if the condition is TRUE.
#' @param no The value to return if the condition is FALSE.
#' @return Returns a vector of new values matching the conditions stated in the ifelse call.
#' @examples
#' \donttest{
#' h2o.init()
#' ausPath = system.file("extdata", "australia.csv", package="h2o")
#' australia.hex = h2o.importFile(path = ausPath)
#' australia.hex[,9] <- ifelse(australia.hex[,3] < 279.9, 1, 0)
#' summary(australia.hex)
#' }
#' @export
h2o.ifelse <- function(test, yes, no) {
  if( !is.H2OFrame(yes) && base::is.character(yes) ) yes <- .quote(yes)
  if( !is.H2OFrame(no)  && base::is.character(no ) ) no  <- .quote(no )
  .newExpr("ifelse",test,yes,no)
}

#' @rdname h2o.ifelse
#' @export
ifelse <- function(test, yes, no) {
  if( is.atomic(test) ) {
    if (typeof(test) != "logical")
      storage.mode(test) <- "logical"
    if (length(test) == 1 && is.null(attributes(test))) {
      if (is.na(test)) {
        return(NA)
      } else if (test) {
        if( length(yes) == 1 && is.null(attributes(yes)) )
          return(yes)
        if( is.H2OFrame(yes) ) return(yes[,1])
      } else {
        if( length(no) == 1 && is.null(attributes(no)) )
          return(no)
        if( is.H2OFrame(no) ) return(no[,1])
      }
    }
  }
  if( is.H2OFrame(test) || is.H2OFrame(yes) || is.H2OFrame(no) ) return(h2o.ifelse(test,yes,no))
  else base::ifelse(test,yes,no)
}

#' Combine H2O Datasets by Columns
#'
#' Takes a sequence of H2O data sets and combines them by column
#'
#' @name h2o.cbind
#' @param \dots A sequence of H2OFrame arguments. All datasets must exist on the same H2O instance
#'        (IP and port) and contain the same number of rows.
#' @return An H2OFrame object containing the combined \dots arguments column-wise.
#' @seealso \code{\link[base]{cbind}} for the base \code{R} method.
#' @examples
#' \donttest{
#' library(h2o)
#' h2o.init()
#' prosPath <- system.file("extdata", "prostate.csv", package="h2o")
#' prostate.hex <- h2o.uploadFile(path = prosPath)
#' prostate.cbind <- h2o.cbind(prostate.hex, prostate.hex)
#' head(prostate.cbind)
#' }
#' @export
h2o.cbind <- function(...) {
  li <- list(unlist(list(...)))
  use.args <- FALSE
  if( length(li)==1 && is.list(li[[1]]) ) {
    li <- li[[1]]
    use.args <- TRUE
  } else li <- list(...)
  lapply(li, function(l) chk.H2OFrame(l) )
  .newExprList("cbind",li)
}

#' Combine H2O Datasets by Rows
#'
#' Takes a sequence of H2O data sets and combines them by rows
#'
#' @name h2o.rbind
#' @param \dots A sequence of H2OFrame arguments. All datasets must exist on the same H2O instance
#'        (IP and port) and contain the same number of rows.
#' @return An H2OFrame object containing the combined \dots arguments row-wise.
#' @seealso \code{\link[base]{rbind}} for the base \code{R} method.
#' @examples
#' \donttest{
#' library(h2o)
#' h2o.init()
#' prosPath <- system.file("extdata", "prostate.csv", package="h2o")
#' prostate.hex <- h2o.uploadFile(path = prosPath)
#' prostate.cbind <- h2o.rbind(prostate.hex, prostate.hex)
#' head(prostate.cbind)
#' }
#' @export
h2o.rbind <- function(...) {
  ls <- list(...)
  l <- unlist(ls)
  if( !is.list(l) ) l <- ls
  klazzez <- unlist(lapply(l, function(i) is.H2OFrame(i)))
  if (any(!klazzez)) stop("`h2o.rbind` accepts only H2OFrame objects")
  .newExprList("rbind", l)
}

#' Merge Two H2O Data Frames
#'
#' Merges two H2OFrame objects by shared column names. Unlike the
#' base R implementation, \code{h2o.merge} only supports merging through shared
#' column names.
#'
#' In order for \code{h2o.merge} to work in multinode clusters, one of the
#' datasets must be small enough to exist in every node. Currently, this
#' function only supports \code{all.x = TRUE}. All other permutations will fail.
#'
#' @param x,y H2OFrame objects
#' @param all.x If all.x is true, all rows in the x will be included, even if there is no matching
#'        row in y, and vice-versa for all.y.
#' @param all.y see all.x
#' @param by.x x columns used for merging.
#' @param by.y y columns used for merging.
#' @param method auto, radix, or hash (default)
#' @examples
#' \donttest{
#' h2o.init()
#' left <- data.frame(fruit = c('apple', 'orange', 'banana', 'lemon', 'strawberry', 'blueberry'),
#' color = c('red', 'orange', 'yellow', 'yellow', 'red', 'blue'))
#' right <- data.frame(fruit = c('apple', 'orange', 'banana', 'lemon', 'strawberry', 'watermelon'),
#' citrus = c(FALSE, TRUE, FALSE, TRUE, FALSE, FALSE))
#' l.hex <- as.h2o(left)
#' r.hex <- as.h2o(right)
#' left.hex <- h2o.merge(l.hex, r.hex, all.x = TRUE)
#' }
#' @export
h2o.merge <- function(x, y, all.x = FALSE, all.y = FALSE, by.x=NULL, by.y=NULL, method="hash") {
  common.names = intersect(names(x), names(y))
  if (length(common.names) == 0) stop("No columns in common to merge on!")
  if (is.null(by.x)) by.x = match(common.names, names(x))
  if (is.null(by.y)) by.y = match(common.names, names(y))
  .newExpr("merge", x, y, all.x, all.y, by.x, by.y, .quote(method))
}

#' Group and Apply by Column
#'
#' Performs a group by and apply similar to ddply.
#'
#' In the case of \code{na.methods} within \code{gb.control}, there are three possible settings.
#' \code{"all"} will include \code{NAs} in computation of functions. \code{"rm"} will completely
#' remove all \code{NA} fields. \code{"ignore"} will remove \code{NAs} from the numerator but keep
#' the rows for computational purposes. If a list smaller than the number of columns groups is
#' supplied, the list will be padded by \code{"ignore"}.
#'
#' Similar to \code{na.methods}, \code{col.names} will pad the list with the default column names if
#' the length is less than the number of colums groups supplied.
#' @param data an H2OFrame object.
#' @param by a list of column names
#' @param \dots any supported aggregate function.
#' @param gb.control a list of how to handle \code{NA} values in the dataset as well as how to name
#'        output columns. See \code{Details:} for more help.
#' @return Returns a new H2OFrame object with columns equivalent to the number of
#'         groups created
#' @export
h2o.group_by <- function(data, by, ..., gb.control=list(na.methods=NULL, col.names=NULL)) {
  # Build the argument list: (GB data, [group.by] {agg col "na"}...)
  args <- list(chk.H2OFrame(data))

  ### handle the columns
  # we accept: c('col1', 'col2'), 1:2, c(1,2) as column names.
  if(base::is.character(by)) {
    group.cols <- match(by, colnames(data))
    if (any(is.na(group.cols)))
      stop('No column named ', by, ' in ', substitute(data), '.')
  } else if(is.integer(by)) {
    group.cols <- by
  } else if(is.numeric(by)) {   # this will happen eg c(1,2,3)
    group.cols <- as.integer(by)
  }
  if(group.cols <= 0L || group.cols > ncol(data))
    stop('Column ', group.cols, ' out of range for frame columns ', ncol(data), '.')
  args <- c(args,.row.col.selector(group.cols,envir=parent.frame()))

  a <- substitute(list(...))
  a[[1]] <- NULL  # drop the wrapping list()
  nAggs <- length(a)  # the number of aggregates
  # for each aggregate, build this list: (agg,col.idx,na.method)
  agg.methods <- unlist(lapply(a, function(agg) {
    ag <- as.character(agg[[1]])
    if( ag=="sd" ) ag <- "\"sdev\""
    ag
  }))
  col.idxs    <- unlist(lapply(a, function(agg, envir) {
    # to get the column index, check if the column passed in the agg (@ agg[[2]]) is numeric
    # if numeric, then eval it and return
    # otherwise, as.character the *name* and look it up in colnames(data) and fail/return appropriately
    agg[[2]] <- eval(agg[[2]], envir)
    if( is.numeric(agg[[2]]) || is.integer(agg[[2]]) ) { return(eval(agg[[2]])) }
    col.name <- eval(as.character(agg[[2]]), parent.frame())
    col.idx <- match(col.name, colnames(data))

    # no such column, stop!
    if( is.na(col.idx) ) stop('No column named ', col.name, ' in ', substitute(data), '.')

    # got a good column index, return it.
    col.idx
  }, parent.frame()))

  # default to "all" na.method
  na.methods.defaults <- rep("all", nAggs)

  # 1 -> 0 based indexing of columns
  col.idxs <- col.idxs - 1

  ### NA handling ###

  # go with defaults
  if( is.null(gb.control$na.methods) ) {
    gb.control$na.methods <- na.methods.defaults

  # have fewer na.methods passed in than aggregates to compute -- pad with defaults
  } else if( length(gb.control$na.methods) < nAggs ) {

    # special case where only 1 method was passed, and so that is the method for all aggregates
    if( length(gb.control$na.methods) == 1L ) {
      gb.control$na.methods <- rep(gb.control$na.methods, nAggs)
    } else {
      n.missing <- nAggs - length(gb.control$na.methods)
      gb.control$na.methods <- c(gb.control$na.methods, rep("all", n.missing))
    }

  # have more na.methods than aggregates -- rm extras
  } else if( length(gb.control$na.methods) > nAggs ) {
    gb.control$na.methods <- gb.control$na.methods[1:nAggs]
  } else {
    # no problem...
  }

  ### End NA handling ###

  # Append the aggregates!  Append triples: aggregate, column, na-handling
  for( idx in 1:nAggs ) {
    args <- c(args, agg.methods[idx], eval(col.idxs[idx]), .quote(gb.control$na.methods[idx]))
  }

  # Create the group by AST
  .newExprList("GB",args)
}

h2o.groupedPermute <- function(fr, permCol, permByCol, groupByCols, keepCol) {
  .newExpr("grouped_permute", fr, permCol-1, groupByCols-1, permByCol-1, keepCol-1)
}

#'
#' Basic Imputation of H2O Vectors
#'
#'  Perform simple imputation on a single vector by filling missing values with aggregates
#'  computed on the "na.rm'd" vector. Additionally, it's possible to perform imputation
#'  based on groupings of columns from within data; these columns can be passed by index or
#'  name to the by parameter. If a factor column is supplied, then the method must be one
#'  "mode". Anything else results in a full stop.
#'
#'  The default method is selected based on the type of the column to impute. If the column
#'  is numeric then "mean" is selected; if it is categorical, then "mode" is selected. Otherwise
#'  column types (e.g. String, Time, UUID) are not supported.
#'
#'  @param data The dataset containing the column to impute.
#'  @param column The column to impute.
#'  @param method "mean" replaces NAs with the column mean; "median" replaces NAs with the column median;
#'                "mode" replaces with the most common factor (for factor columns only);
#'  @param combine_method If method is "median", then choose how to combine quantiles on even sample sizes. This parameter is ignored in all other cases.
#'  @param by group by columns
#'  @param groupByFrame Impute the column col with this pre-computed grouped frame.
#'  @param values A vector of impute values (one per column). NaN indicates to skip the column
#'
#'  @return an H2OFrame with imputed values
#'  @examples
#' \donttest{
#'  h2o.init()
#'  fr <- as.h2o(iris, destination_frame="iris")
#'  fr[sample(nrow(fr),40),5] <- NA  # randomly replace 50 values with NA
#'  # impute with a group by
#'  fr <- h2o.impute(fr, "Species", "mode", by=c("Sepal.Length", "Sepal.Width"))
#' }
#'  @export
h2o.impute <- function(data, column=0, method=c("mean","median","mode"), # TODO: add "bfill","ffill"
                       combine_method=c("interpolate", "average", "lo", "hi"), by=NULL, groupByFrame=NULL, values=NULL) {
  # TODO: "bfill" back fill the missing value with the next non-missing value in the vector
  # TODO: "ffill" front fill the missing value with the most-recent non-missing value in the vector.
  # TODO: #'  @param max_gap  The maximum gap with which to fill (either "ffill", or "bfill") missing values. If more than max_gap consecutive missing values occur, then those values remain NA.

  # this AST: (h2o.impute %fr #colidx method combine_method inplace max_gap by)
  chk.H2OFrame(data)
  if( !is.null(groupByFrame) ) chk.H2OFrame(groupByFrame)
  else groupByFrame <- "_"  # NULL value for rapids backend

  if( is.null(values) ) values <- "_"  # TODO: exposes categorical-int mapping! Fix this with an object that hides mapping...

  # sanity check `column` then convert to 0-based index.
  if( length(column) > 1L ) stop("`column` must be a single column.")
  col.id <- -1L
  if( is.numeric(column) ) col.id <- column - 1L
  else                     col.id <- match(column,colnames(data)) - 1L
  if( col.id > (ncol(data)-1L) ) stop("Column ", col.id, " out of range.")

  # choose "mean" by default for numeric columns. "mode" for factor columns
  if( length(method) > 1) method <- "mean"

  # choose "interplate" by default for combine_method
  if( length(combine_method) > 1L ) combine_method <- "interpolate"
  if( combine_method=="lo" ) combine_method <- "low"
  if( combine_method=="hi" ) combine_method <- "high"

  # sanity check method, column type, by parameters
  if( method=="median" ) {
    # no by and median
    if( !is.null(by) ) stop("Unimplemented: No `by` and `median`. Please select a different method.")
  }

  # handle the data
  gb.cols <- "[]"
  if( !is.null(by) ) {
    if(base::is.character(by)) {
      vars <- match(by, colnames(data))
      if( any(is.na(vars)) )
        stop('No column named ', by, ' in ', substitute(data), '.')
      } else if(is.integer(by)) { vars <- by }
      else if(is.numeric(by)) {   vars <- as.integer(by) }  # this will happen eg c(1,2,3)
      if( vars <= 0L || vars > (ncol(data)) )
        stop('Column ', vars, ' out of range for frame columns ', ncol(data), '.')
      gb.cols <- .row.col.selector(vars,envir=parent.frame())
  }

  if( gb.cols == "[]" && base::is.character(groupByFrame) ) {res <- .eval.scalar(.newExpr("h2o.impute",data, col.id, .quote(method), .quote(combine_method), gb.cols, groupByFrame, values)) }
  else { res <- .eval.frame(.newExpr("h2o.impute",data, col.id, .quote(method), .quote(combine_method), gb.cols, groupByFrame, values)) }
  .flush.data(data); .fetch.data(data,10L)
  res
}

#' Range of an H2O Column
#'
#' @param ... An H2OFrame object.
#' @param na.rm ignore missing values
#' @export
range.H2OFrame <- function(...,na.rm = TRUE) c(min(...,na.rm=na.rm), max(...,na.rm=na.rm))

#-----------------------------------------------------------------------------------------------------------------------
# *ply methods: ddply, apply, lapply, sapply,
#-----------------------------------------------------------------------------------------------------------------------
# TODO: Cleanup the cruft!
#' Split H2O Dataset, Apply Function, and Return Results
#'
#' For each subset of an H2O data set, apply a user-specified function, then combine the results.  This is an experimental feature.
#'
#' @param X An H2OFrame object to be processed.
#' @param .variables Variables to split \code{X} by, either the indices or names of a set of columns.
#' @param FUN Function to apply to each subset grouping.
#' @param ... Additional arguments passed on to \code{FUN}.
#' @param .progress Name of the progress bar to use. #TODO: (Currently unimplemented)
#' @return Returns an H2OFrame object containing the results from the split/apply operation, arranged
#          row-by-row
#' @seealso \code{\link[plyr]{ddply}} for the plyr library implementation.
#' @examples
#' \donttest{
#' library(h2o)
#' h2o.init()
#'
#' # Import iris dataset to H2O
#' irisPath <- system.file("extdata", "iris_wheader.csv", package = "h2o")
#' iris.hex <- h2o.uploadFile(path = irisPath, destination_frame = "iris.hex")
#' # Add function taking mean of sepal_len column
#' fun = function(df) { sum(df[,1], na.rm = TRUE)/nrow(df) }
#' # Apply function to groups by class of flower
#' # uses h2o's ddply, since iris.hex is an H2OFrame object
#' res = h2o.ddply(iris.hex, "class", fun)
#' head(res)
#' }
#' @export
h2o.ddply <- function (X, .variables, FUN, ..., .progress = 'none') {
  .h2o.gc()
  chk.H2OFrame(X)

  # we accept eg .(col1, col2), c('col1', 'col2'), 1:2, c(1,2)
  # as column names.  This is a bit complicated
  if(base::is.character(.variables)) {
    vars <- match(.variables, colnames(X))
    if (any(is.na(vars)))
      stop('No column named ', .variables, ' in ', substitute(X), '.')
  } else if(is(.variables, 'H2Oquoted')) {
    vars <- match(.variables, colnames(X))
  } else if(inherits(.variables, 'quoted')) { # plyr overwrote our . fn
    vars <- match(.variables, colnames(X))
  } else if(is.integer(.variables)) {
    vars <- .variables
  } else if(is.numeric(.variables)) {   # this will happen eg c(1,2,3)
    vars <- as.integer(.variables)
  }

  # Change cols from 1 base notation to 0 base notation then verify the column is within range of the dataset
  if(vars <= 0L || vars > ncol(X))
    stop('Column ', vars, ' out of range for frame columns ', ncol(X), '.')
  vars <- .row.col.selector(vars,envir=parent.frame())

  # Deal with extra arguments
  l <- list(...)
  extra_args = list()
  if(length(l) > 0L)
    extra_args <- sapply(l, .process.stmnt, list(), sys.parent(1))

  # Process the function. Decide if it's an anonymous fcn, or a named one.
  fname <- as.character(substitute(FUN))
  if( typeof(FUN) == "builtin" || typeof(FUN) == "symbol") {
    if( fname %in% .h2o.primitives ) return(.newExpr("ddply",X,vars,fname))
    stop(paste0("Function '",fname,"' not in .h2o.primitives list and not an anonymous function, unable to convert it to Currents"))
  }

  # Look for an H2O function that works on an H2OFrame; it will be handed an H2OFrame of 1 col
  fr.name <- paste0(fname,".H2OFrame")
  if( exists(fr.name) ) {
    FUN <- get(fr.name)         # Resolve function to the H2O flavor
    # Add in any default args
    args <- formals(FUN)[-1L]
    nargs <- length(args) - length(extra_args)
    if( nargs > 0 ) extra_args <- c(extra_args,tail(args,nargs))
    fcn <- if( length(extra_args)==0 ) fname
           else paste0("{ COL . (",fname," COL ",paste(extra_args,collapse=" "),")}")
    return(.newExpr("ddply",X,vars,fcn))
  }

  # Explode anonymous function into a Currents AST.  Pass along the dynamic
  # environment (not the static environment the H2O wrapper itself is compiled
  # in).  Unknown variables in the function body will be looked up in the
  # dynamic scope.
  funstr <- .fun.to.ast(FUN, list(), sys.parent(1))
  .newExpr("ddply",X,vars,funstr)
}

#' Apply on H2O Datasets
#'
#' Method for apply on H2OFrame objects.
#'
#' @param X an H2OFrame object on which \code{apply} will operate.
#' @param MARGIN the vector on which the function will be applied over, either
#'        \code{1} for rows or \code{2} for columns.
#' @param FUN the function to be applied.
#' @param \dots optional arguments to \code{FUN}.
#' @return Produces a new H2OFrame of the output of the applied
#'         function. The output is stored in H2O so that it can be used in
#'         subsequent H2O processes.
#' @seealso \link[base]{apply} for the base generic
#' @examples
#' \donttest{
#' h2o.init()
#' irisPath = system.file("extdata", "iris.csv", package="h2o")
#' iris.hex = h2o.importFile(path = irisPath, destination_frame = "iris.hex")
#' summary(apply(iris.hex, 2, sum))
#' }
#' @export
apply <- function(X, MARGIN, FUN, ...) {
  if( !is.H2OFrame(X) ) return(base::apply(X,MARGIN,FUN,...))

  # Margin must be 1 or 2 and specified
  if( missing(MARGIN) || !(length(MARGIN) <= 2L && all(MARGIN %in% c(1L, 2L))) )
    stop("MARGIN must be either 1 (rows), 2 (cols), or a vector containing both")
  # Basic sanity checking on function
  if( missing(FUN) ) stop("FUN must be an R function")
  .FUN <- NULL
  if( base::is.character(FUN) ) .FUN <- get(FUN)
  if( !is.null(.FUN) && !is.function(.FUN) )    stop("FUN must be an R function!")
  else if( is.null(.FUN) && !is.function(FUN) ) stop("FUN must be an R function")
  if( !is.null(.FUN) ) FUN <- as.name(FUN)

  # Deal with extra arguments
  l <- list(...)
  extra_args = list()
  if(length(l) > 0L)
    extra_args <- sapply(l, .process.stmnt, list(), sys.parent(1))

  # Process the function. Decide if it's an anonymous fcn, or a named one.
  fname <- as.character(substitute(FUN))
  if( typeof(FUN) == "builtin" || typeof(FUN) == "symbol") {
    if( fname %in% .h2o.primitives ) return(.newExpr("apply",X,MARGIN,fname))
    stop(paste0("Function '",fname,"' not in .h2o.primitives list and not an anonymous function, unable to convert it to Currents"))
  }

  # Look for an H2O function that works on an H2OFrame; it will be handed an H2OFrame of 1 col
  fr.name <- paste0(fname,".H2OFrame")
  if( exists(fr.name) ) {
    FUN <- get(fr.name)         # Resolve function to the H2O flavor
    # Add in any default args
    args <- formals(FUN)[-1L]
    nargs <- length(args) - length(extra_args)
    if( nargs > 0 ) extra_args <- c(extra_args,tail(args,nargs))
    fcn <- if( length(extra_args)==0 ) fname
           else paste0("{ COL . (",fname," COL ",paste(extra_args,collapse=" "),")}")
    return(.newExpr("apply",X,MARGIN,fcn))
  }

  # Explode anonymous function into a Currents AST.  Pass along the dynamic
  # environment (not the static environment the H2O wrapper itself is compiled
  # in).  Unknown variables in the function body will be looked up in the
  # dynamic scope.
  funstr <- .fun.to.ast(FUN, list(), sys.parent(1))
  .newExpr("apply",X,MARGIN,funstr)
}

#'
#' Compute A Histogram
#'
#' Compute a histogram over a numeric column. If breaks=="FD", the MAD is used over the IQR
#' in computing bin width. Note that we do not beautify the breakpoints as R does.
#'
#'
#'
#' @param x A single numeric column from an H2OFrame.
#' @param breaks Can be one of the following:
#'               A string: "Sturges", "Rice", "sqrt", "Doane", "FD", "Scott"
#'               A single number for the number of breaks splitting the range of the vec into number of breaks bins of equal width
#'               A vector of numbers giving the split points, e.g., c(-50,213.2123,9324834)
#' @param plot A logical value indicating whether or not a plot should be generated (default is TRUE).
#' @export
h2o.hist <- function(x, breaks="Sturges", plot=TRUE) {
  if( base::is.character(breaks) ) {
    if( breaks=="Sturges" ) breaks <- "sturges"
    if( breaks=="Rice"    ) breaks <- "rice"
    if( breaks=="Doane"   ) breaks <- "doane"
    if( breaks=="FD"      ) breaks <- "fd"
    if( breaks=="Scott"   ) breaks <- "scott"
  }
  h <- as.data.frame(.newExpr("hist", chk.H2OFrame(x), .quote(breaks)))
  counts <- stats::na.omit(h[,2])
  mids <- stats::na.omit(h[,4])
  histo <- list()
  histo$breaks <- h$breaks
  histo$counts <- as.numeric(counts)
  histo$density <- as.numeric(histo$counts / sum(histo$counts) * 1 / diff(histo$breaks))
  histo$mids   <- as.numeric(mids)
  histo$xname  <- deparse(substitute(x))
  oldClass(histo) <- "histogram"
  if( plot ) {
    plot(histo)
    invisible(histo)
  } else histo
}

#'
#' String Split
#'
#' @param x The column whose strings must be split.
#' @param split The pattern to split on.
#' @export
h2o.strsplit <- function(x, split) { .newExpr("strsplit", x, .quote(split)) }

#'
#' To Lower
#'
<<<<<<< HEAD
#' @param x A Frame object whose strings should be lower'd
=======
#' @param x An H2OFrame object whose strings should be lower'd
>>>>>>> 4f96ee57
#' @export
h2o.tolower <- function(x) .newExpr("tolower", x)

#'
#' To Upper
#'
<<<<<<< HEAD
#' @param x A Frame object whose strings should be upper'd
=======
#' @param x An H2OFrame object whose strings should be upper'd
>>>>>>> 4f96ee57
#' @export
h2o.toupper <- function(x) .newExpr("toupper", x)

#'
#' String Substitute
#'
#' Creates a copy of the target column in which each string has the first occurence of
#' the regex pattern replaced with the replacement substring.
#'
#' @param pattern The pattern to replace.
#' @param replacement The replacement pattern.
#' @param x The column on which to operate.
#' @param ignore.case Case sensitive or not
#' @export
<<<<<<< HEAD
h2o.sub <- function(pattern,replacement,x,ignore.case=FALSE) .newExpr("replacefirst", .quote(pattern), .quote(replacement),x,ignore.case)
=======
h2o.sub <- function(pattern,replacement,x,ignore.case=FALSE) .newExpr("replacefirst", x, .quote(pattern), .quote(replacement),ignore.case)
>>>>>>> 4f96ee57

#'
#' String Global Substitute
#'
#' Creates a copy of the target column in which each string has all occurence of
#' the regex pattern replaced with the replacement substring.
#'
#' @param pattern The pattern to replace.
#' @param replacement The replacement pattern.
#' @param x The column on which to operate.
#' @param ignore.case Case sensitive or not
#' @export
<<<<<<< HEAD
h2o.gsub <- function(pattern,replacement,x,ignore.case=FALSE) .newExpr("replaceall", .quote(pattern), .quote(replacement),x,ignore.case)
=======
h2o.gsub <- function(pattern,replacement,x,ignore.case=FALSE) .newExpr("replaceall", x, .quote(pattern), .quote(replacement),ignore.case)
>>>>>>> 4f96ee57

#'
#' Trim Space
#'
#' @param x The column whose strings should be trimmed.
#' @export
h2o.trim <- function(x) .newExpr("trim", x)

#'
#' String length
#'
#' @param x The column whose string lengths will be returned.
#' @export
<<<<<<< HEAD
h2o.nchar <- function(x) .newExpr("length", x)
=======
h2o.nchar <- function(x) .newExpr("length", x)

#'
#' Substring
#'
#' 
#' Returns a copy of the target column that is a substring at the specified start 
#' and stop indices, inclusive. If the stop index is not specified, then the substring extends
#' to the end of the original string. If start is longer than the number of characters
#' in the original string, or is greater than stop, an empty string is returned. Negative start
#' is coerced to 0. 
#'
#' @param x The column on which to operate.
#' @param start The index of the first element to be included in the substring.
#' @param stop Optional, The index of the last element to be included in the substring. 
#' @export
h2o.substring <- function(x, start, stop="[]") .newExpr("substring", x, start-1, stop)

#' @rdname h2o.substring
h2o.substr <- h2o.substring

#'
#' Strip set from left
#'
#' Return a copy of the target column with leading characters removed. The set argument
#' is a string specifying the set of characters to be removed. If omitted, the set
#' argument defaults to removing whitespace.
#'
#' @param x   The column whose strings should be lstrip-ed.
#' @param set string of characters to be removed
#' @export
h2o.lstrip <- function(x, set = " ") .newExpr("lstrip", x, .quote(set))

#'
#' Strip set from right
#'
#' Return a copy of the target column with leading characters removed. The set argument
#' is a string specifying the set of characters to be removed. If omitted, the set
#' argument defaults to removing whitespace.
#'
#' @param x   The column whose strings should be rstrip-ed.
#' @param set string of characters to be removed
#' @export
h2o.rstrip <- function(x, set = " ") .newExpr("rstrip", x, .quote(set))
>>>>>>> 4f96ee57
<|MERGE_RESOLUTION|>--- conflicted
+++ resolved
@@ -56,16 +56,6 @@
 #' @export
 h2o.getTypes <- function(x) attr( .eval.frame(x), "types")
 
-#' Get back-end distributed key/value store id from a Frame.
-#'
-#' @param x A Frame
-#' @return The id
-#' @export
-h2o.getId <- function(x) {
-  chk.Frame(x)
-  attr(x, "id")
-}
-
 .h2o.gc <- function() {
   gc()
 }
@@ -2844,22 +2834,14 @@
 #'
 #' To Lower
 #'
-<<<<<<< HEAD
-#' @param x A Frame object whose strings should be lower'd
-=======
 #' @param x An H2OFrame object whose strings should be lower'd
->>>>>>> 4f96ee57
 #' @export
 h2o.tolower <- function(x) .newExpr("tolower", x)
 
 #'
 #' To Upper
 #'
-<<<<<<< HEAD
-#' @param x A Frame object whose strings should be upper'd
-=======
 #' @param x An H2OFrame object whose strings should be upper'd
->>>>>>> 4f96ee57
 #' @export
 h2o.toupper <- function(x) .newExpr("toupper", x)
 
@@ -2874,11 +2856,7 @@
 #' @param x The column on which to operate.
 #' @param ignore.case Case sensitive or not
 #' @export
-<<<<<<< HEAD
-h2o.sub <- function(pattern,replacement,x,ignore.case=FALSE) .newExpr("replacefirst", .quote(pattern), .quote(replacement),x,ignore.case)
-=======
 h2o.sub <- function(pattern,replacement,x,ignore.case=FALSE) .newExpr("replacefirst", x, .quote(pattern), .quote(replacement),ignore.case)
->>>>>>> 4f96ee57
 
 #'
 #' String Global Substitute
@@ -2891,11 +2869,7 @@
 #' @param x The column on which to operate.
 #' @param ignore.case Case sensitive or not
 #' @export
-<<<<<<< HEAD
-h2o.gsub <- function(pattern,replacement,x,ignore.case=FALSE) .newExpr("replaceall", .quote(pattern), .quote(replacement),x,ignore.case)
-=======
 h2o.gsub <- function(pattern,replacement,x,ignore.case=FALSE) .newExpr("replaceall", x, .quote(pattern), .quote(replacement),ignore.case)
->>>>>>> 4f96ee57
 
 #'
 #' Trim Space
@@ -2909,9 +2883,6 @@
 #'
 #' @param x The column whose string lengths will be returned.
 #' @export
-<<<<<<< HEAD
-h2o.nchar <- function(x) .newExpr("length", x)
-=======
 h2o.nchar <- function(x) .newExpr("length", x)
 
 #'
@@ -2956,4 +2927,3 @@
 #' @param set string of characters to be removed
 #' @export
 h2o.rstrip <- function(x, set = " ") .newExpr("rstrip", x, .quote(set))
->>>>>>> 4f96ee57
