--- conflicted
+++ resolved
@@ -1,17 +1,9 @@
 # Change this global variable to match your own system's path
-<<<<<<< HEAD
-ANQIS.ROOT.PATH <- "/Users/anqi_fu/Documents/workspace/h2o-3"
-ANQIS.WIN.PATH <- "C:/Users/Anqi/Documents/Work/h2o-3"
-SPENCERS.ROOT.PATH <- "/Users/spencer/0xdata/h2o-dev"
-ROOT.PATH <- SPENCERS.ROOT.PATH
-DEV.PATH  <- "/h2o-r/h2o-package/R/"
-=======
 ANQIS.ROOT.PATH <- "/Users/anqi_fu/Documents/workspace/"
 ANQIS.WIN.PATH <- "C:/Users/Anqi/Documents/Work/"
 SPENCERS.ROOT.PATH <- "/Users/spencer/0xdata/"
 ROOT.PATH <- ANQIS.ROOT.PATH
 DEV.PATH  <- "h2o-3/h2o-r/h2o-package/R/"
->>>>>>> de0f44b2
 FULL.PATH <- paste(ROOT.PATH, DEV.PATH, sep="")
 
 src <-
@@ -27,12 +19,8 @@
 src()
 
 
-<<<<<<< HEAD
 h <- h2o.init("localhost", 54323)
 #h <- h2o.init(strict_version_check=F)
-=======
-h <- h2o.init("localhost", 54321)
->>>>>>> de0f44b2
 conn <- h
 #hex <- as.h2o(iris, h)
 #
