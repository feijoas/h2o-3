--- conflicted
+++ resolved
@@ -223,11 +223,7 @@
     if (error_count() > 0) {
       throw H2OModelBuilderIllegalArgumentException.makeFromBuilder(this);
     }
-<<<<<<< HEAD
-    return _parms._nfolds == 0 && _parms._fold_column == null ? trainModelImpl(progressUnits(), true) :
-=======
     return !nFoldCV() ? trainModelImpl(progressUnits(), true) :
->>>>>>> ac26cf2d
             // cross-validation needs to be forked off to allow continuous (non-blocking) progress bar
             start(new H2O.H2OCountedCompleter() {
               @Override
@@ -250,18 +246,11 @@
    * @param restartTimer
    * @return ModelBuilder job
    */
-<<<<<<< HEAD
-  abstract public Job<M> trainModelImpl(long progressUnits, boolean restartTimer);
-  abstract public long progressUnits();
-
-  /**
-=======
   abstract protected Job<M> trainModelImpl(long progressUnits, boolean restartTimer);
   abstract protected long progressUnits();
 
   /**
    * Whether the Job is done after building the model itself, or whether there's extra work to be done
->>>>>>> ac26cf2d
    * Override the Job's behavior here
    * N-fold CV jobs should not mark the job as finished, we do this explicitly in computeCrossValidation
    *
@@ -269,11 +258,7 @@
    */
   @Override
   protected boolean canBeDone() {
-<<<<<<< HEAD
-    return (_parms._fold_column == null && _parms._nfolds == 0);
-=======
     return !nFoldCV();
->>>>>>> ac26cf2d
   }
 
   /**
@@ -529,8 +514,6 @@
   protected boolean deleteProgressKey() {
     return _deleteProgressKey;
   }
-<<<<<<< HEAD
-=======
 
   /**
    * Whether n-fold cross-validation is done
@@ -539,7 +522,6 @@
   public boolean nFoldCV() {
     return _parms._fold_column != null || _parms._nfolds != 0;
   }
->>>>>>> ac26cf2d
 
   /** List containing the categories of models that this builder can
    *  build.  Each ModelBuilder must have one of these. */
@@ -759,11 +741,7 @@
       hide("_fold_column", "Fold column is ignored when nfolds > 1.");
     }
     // hide cross-validation parameters unless cross-val is enabled
-<<<<<<< HEAD
-    if (_parms._nfolds ==0 && _parms._fold_column == null) {
-=======
     if (!nFoldCV()) {
->>>>>>> ac26cf2d
       hide("_keep_cross_validation_predictions", "Only for cross-validation.");
       hide("_fold_assignment", "Only for cross-validation.");
       if (_parms._fold_assignment != Model.Parameters.FoldAssignmentScheme.AUTO) {
@@ -900,26 +878,15 @@
   public void checkDistributions() {
     if (_parms._distribution == Distribution.Family.poisson) {
       if (_response.min() < 0)
-<<<<<<< HEAD
-        error("_respons e", "Response cannot be negative for Poisson distribution.");
-    } else if (_parms._distribution == Distribution.Family.gamma) {
-      if (_response.min() < 0)
-        error("_response", "Response cannot be negative for Gamma distribution.");
-=======
         error("_response", "Response must be non-negative for Poisson distribution.");
     } else if (_parms._distribution == Distribution.Family.gamma) {
       if (_response.min() < 0)
         error("_response", "Response must be non-negative for Gamma distribution.");
->>>>>>> ac26cf2d
     } else if (_parms._distribution == Distribution.Family.tweedie) {
       if (_parms._tweedie_power >= 2 || _parms._tweedie_power <= 1)
         error("_tweedie_power", "Tweedie power must be between 1 and 2.");
       if (_response.min() < 0)
-<<<<<<< HEAD
-        error("_response", "Response cannot be negative for Tweedie distribution.");
-=======
         error("_response", "Response must be non-negative for Tweedie distribution.");
->>>>>>> ac26cf2d
     }
   }
 
