--- conflicted
+++ resolved
@@ -31,14 +31,9 @@
 
   centers = start
   for i in range(miters):
-<<<<<<< HEAD
-    rep_fit = h2o.kmeans(x=ozone_h2o, k=ncent, user_points=centers, max_iterations=1)
-    centers = h2o.H2OFrame.fromPython(rep_fit.centers())
-=======
     rep_fit = H2OKMeansEstimator(k=ncent, user_points=centers, max_iterations=1)
     rep_fit.train(x = range(ozone_h2o.ncol), training_frame=ozone_h2o)
     centers = h2o.H2OFrame(rep_fit.centers())
->>>>>>> 7e9457a9
 
   # Log.info(paste("Run k-means with max_iter=miters"))
   all_fit = H2OKMeansEstimator(k=ncent, user_points=start, max_iterations=miters)
@@ -46,11 +41,7 @@
   assert rep_fit.centers() == all_fit.centers(), "expected the centers to be the same"
 
   # Log.info("Check cluster centers have converged")
-<<<<<<< HEAD
-  all_fit2 = h2o.kmeans(x=ozone_h2o, k=ncent, user_points=h2o.H2OFrame.fromPython(all_fit.centers()),
-=======
   all_fit2 = H2OKMeansEstimator(k=ncent, user_points=h2o.H2OFrame(all_fit.centers()),
->>>>>>> 7e9457a9
                         max_iterations=1)
   all_fit2.train(x=range(ozone_h2o.ncol), training_frame= ozone_h2o)
   avg_change = sum([sum([pow((e1 - e2),2) for e1, e2 in zip(c1,c2)]) for c1, c2 in zip(all_fit.centers(),
