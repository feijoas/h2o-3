import h2o, frame, astfun
import math, collections, tabulate, urllib, gc, sys


class ExprNode:
  """ Composable Expressions: This module contains code for the lazy expression DAG. """

  def __init__(self,op,*ast):
    """
    Standard set-all-fields internal-use-only constructor.
    Caveat Emptor
    :return: An instance of an H2OFrame object.
    """
    assert isinstance(op,str), op
    self._op        = op  # Base opcode string
    # "ast" - True; computed temp; has ID, finalizer will remove
    #       - False; computed non-temp; has user ID, user must explicitly remove
    #       - tuple of Exprs; further: ID is one of
    #       -  - None: Expr is lazy, never evaluated
    #       -  - ""; Expr has been executed once, but no temp ID was made
    #       -  - String: this Expr is mid-execution, with the given temp ID.  
    #            Once execution has completed the ast field will be set to TRUE
    self._ast       = tuple(child._ex if isinstance(child,frame.H2OFrame) else child for child in ast)
    self._id        = None  # "id"  - See above; sometimes None, "", or a "py_tmp" string, or a user string
    # Cached small result; typically known and returned in all REST calls.
    # Calling _eager() is guaranteed to set these.
    self._nrows     = None
    self._ncols     = None
    # Cached info of the evaluated result; this can be large if e.g. the column
    # count is large and so the cache is lazily filled it.  The _data field
    # holds all of any scalar result (including strings and numerics), or a
    # dictionary of Vecs; each Vec holds a fixed set of locally cached rows.
    # Calling _fetch_data(N) will guarantee at least N rows are cached.
    self._data      = None  # any cached data, including scalars or prefixes of data frames

  def _set_rows(self,n):
    if self._nrows: assert self._nrows==n
    else: self._nrows = n

  def _set_cols(self,n):
    if self._ncols: assert self._ncols==n
    else: self._ncols = n

  def _fill_rows(self,raw_json):
    # Fill in the cache for column names and data and types from a raw JSON
    # /Frames response.  Remove a few redundant fields.  'string_data' and
    # 'data' are mutually exclusive; move 'string_data', if any, over 'data'.
    # Returns the self Frame.
    self._set_rows(raw_json["rows"])
    self._set_cols(len(raw_json["columns"]))
    if self._data:
      col = self._data.itervalues().next() # Get a sample column
      if raw_json["row_offset"]+raw_json["row_count"] <= len(col['data']):
        return self # Already have the same set of rows
      print(raw_json)
      print(self._data)
      raise NotImplementedError # Merge
    else:
      assert self._ncols == len(raw_json["columns"])
      self._data = collections.OrderedDict()
      for c in raw_json["columns"]:
        c.pop('__meta')              # Redundant description ColV3
        c.pop('domain_cardinality')  # Same as len(c['domain'])
        sdata = c.pop('string_data')
        if sdata: c['data'] = sdata  # Only use data field; may contain either [str] or [real]
        # Data (not string) columns should not have a string in them.  However,
        # our NaNs are encoded as string literals "NaN" as opposed to the bare
        # token NaN, so the default python json decoder does not convert them
        # to math.nan.  Do that now.
        else: c['data'] = [float('nan') if x=="NaN" else x for x in c['data']]
        self._data[c.pop('label')] = c # Label used as the Key
      return self

  def _fetch_data(self,nrows):
    nrows = max(nrows,10)
    # Return the data cache, guaranteeing it covers the requested range of
    # rows.  If called with a large off or nrows, this will load large data and
    # possibly cause an OOM death.
    if self._data:
      col = self._data.itervalues().next() # Get a sample column
      if nrows <= len(col['data']): # Cache covers the desired range of rows
        return self._data
    xid = self._id or self._eager()._id # Force eval as needed
    res = h2o.H2OConnection.get_json("Frames/"+urllib.quote(xid)+"?row_count="+str(nrows))["frames"][0]
    return self._fill_rows(res)._data


  # Internal call, eagerly execute and return a frame.
  # Fully caching, includes fast-path cutout
  def _eager(self):
    if self._data is not None: return self
    if self._id: return self  # Data already computed under ID, but not cached locally
    return self._eval_driver(True)

  # Internal call, eagerly execute and return a scalar
  # Fully caching, includes fast-path cutout
  def _eager_scalar(self):
    if self._data is not None: return self
    assert self._id is None
    self._eval_driver(False)
    assert not self._id , self.__repr__()
    assert not isinstance(self._data,ExprNode)
    return self._data

  def _eval_driver(self,top):
    exec_str = self._do_it(top)
    res = h2o.rapids(exec_str)
    if 'scalar' in res:  self._data = res['scalar']
    if 'string' in res:  self._data = res['string']
    if 'funstr' in res:  raise NotImplementedError
    if 'key'    in res:
      self._set_rows(res['num_rows'])
      self._set_cols(res['num_cols'])
    # Now clear all internal DAG nodes, allowing GC to reclaim them
    self._clear_impl()
    # Enable this GC to trigger rapid R GC cycles, and rapid R clearing of
    # temps... to help debug GC issues.
    gc.collect()
    return self
    
  # Magical count-of-5:   (get 2 more when looking at it in debug mode)
  #  2 for _do_it frame, 2 for _do_it local dictionary list, 1 for parent
  MAGIC_REF_COUNT = 5 if sys.gettrace() is None else 7  # M = debug ? 7 : 5

  # Recursively build a rapids execution string.  Any object with more than
  # MAGIC_REF_COUNT referrers will be cached as a temp until the next client GC
  # cycle - consuming memory.  Do Not Call This except when you need to do some
  # other cluster operation on the evaluated object.  Examples might be: lazy
  # dataset time parse vs changing the global timezone.  Global timezone change
  # is eager, so the time parse as to occur in the correct order relative to
  # the timezone change, so cannot be lazy.
  def _do_it(self,top):
    if self._data is not None:    # Data already computed and cached; could a "false-like" cached value 
      return self._id if isinstance(self._data,dict) else str(self._data) 
    if self._id: return self._id  # Data already computed under ID, but not cached
    # Here self._id is either None or ""
    # Build the eval expression
    assert isinstance(self._ast,tuple)
    exec_str = "("+self._op+" "+" ".join([ExprNode._arg_to_expr(ast) for ast in self._ast])+")"
    gc_ref_cnt = len(gc.get_referrers(self))
    #print(gc_ref_cnt,self._op)
    if top or gc_ref_cnt >= ExprNode.MAGIC_REF_COUNT:
      self._id = frame._py_tmp_key()
      exec_str = "(tmp= "+self._id+" "+exec_str+")"
    return exec_str

  @staticmethod
  def _arg_to_expr(arg):
    if   isinstance(arg, ExprNode):               return arg._do_it(False)
    elif isinstance(arg, astfun.ASTId):           return str(arg)
    elif isinstance(arg, bool):                   return "{}".format("TRUE" if arg else "FALSE")
    elif isinstance(arg, (int, long, float)):     return "{}".format("NaN" if math.isnan(arg) else arg)
    elif isinstance(arg, basestring):             return '"'+arg+'"'
    elif isinstance(arg, slice):                  return "[{}:{}]".format(0 if arg.start is None else arg.start,"NaN" if (arg.stop is None or math.isnan(arg.stop)) else (arg.stop) if arg.start is None else (arg.stop-arg.start) )
    elif isinstance(arg, list):                   return ("[\"" + "\" \"".join(arg) + "\"]") if isinstance(arg[0], basestring) else ("[" + " ".join(["NaN" if math.isnan(i) else str(i) for i in arg])+"]")
    elif arg is None:                             return "[]"  # empty list
    raise ValueError("Unexpected arg type: " + str(type(arg))+" "+str(arg.__class__)+" "+arg.__repr__())

<<<<<<< HEAD
  def _clear_impl(self):
    if not isinstance(self._ast,tuple): return
    for ast in self._ast:
      if isinstance(ast,ExprNode): 
        ast._clear_impl()
    if self._id: self._ast = True  # Local pytmp


  def __del__(self):
    if( isinstance(self._ast,bool) and self._ast ):
      h2o.H2OConnection.delete("DKV/"+self._id)

  def _tabulate(self,tablefmt,rollups):
    """
    Pretty tabulated string of all the cached data, and column names
    """    
    if not isinstance(self._fetch_data(10),dict):  return str(self._data) # Scalars print normally
    # Pretty print cached data
    d = collections.OrderedDict()
    # If also printing the rollup stats, build a full row-header
    if rollups:
      col = self._data.itervalues().next() # Get a sample column
      lrows = len(col['data'])  # Cached rows being displayed
      d[""] = ["type", "mins", "mean", "maxs", "sigma", "zeros", "missing"]+map(str,range(lrows))
    # For all columns...
    for k,v in self._data.iteritems():
      x = v['data']          # Data to display
      domain = v['domain']   # Map to cat strings as needed
      if domain:
        x = ["" if math.isnan(idx) else domain[int(idx)] for idx in x]
      if rollups:            # Rollups, if requested
        mins = v['mins'][0] if v['mins'] else None
        maxs = v['maxs'][0] if v['maxs'] else None
        x = [v['type'],mins,v['mean'],maxs,v['sigma'],v['zero_count'],v['missing_count']]+x
      d[k] = x               # Insert into ordered-dict
    return tabulate.tabulate(d,headers="keys",tablefmt=tablefmt)

  def __repr__(self):
    """
    String representation of all the fields; hopefully possible to
    directly invert back to a H2OFrame from the string
    """
    return "Expr(op=%r,id=%r,ast=%r,nrows=%r,ncols=%r,data=%r)" % (self._op,self._id,self._ast,self._nrows,self._ncols,type(self._data))

  def __str__(self): return self._tabulate("simple",False)

  def col_names(self):
    """
    :return: A list of column names.
    """
    return self._fetch_data(0).keys()

  def show(self):
    """
    Used by the H2OFrame.__repr__ method to print or display a snippet of the data frame.
    If called from IPython, displays an html'ized result
    Else prints a tabulate'd result
    :return: None
    """
    if h2o.H2ODisplay._in_ipy():
      import IPython.display
      IPython.display.display_html(self._tabulate("html",False),raw=True)
    else:
      print(self)


  def summary(self):
    """
    Summary: show(), plus includes min/mean/max/sigma and other rollup data
    :return: None
    """
    if h2o.H2ODisplay._in_ipy():
      import IPython.display
      IPython.display.display_html(self._tabulate("html",True),raw=True)
    else:
      print(self._tabulate("simple",True))

  def describe(self):
    """
    Generate an in-depth description of this H2OFrame.
    Everything in summary(), plus the data layout
    :return: None (print to stdout)
    """
    # Force a fetch of 10 rows; the chunk & distribution summaries are not
    # cached, so must be pulled.  While we're at it, go ahead and fill in
    # the default caches if they are not already filled in
    xid = self._id or self._eager()._id # Force eval as needed
    res = h2o.H2OConnection.get_json("Frames/"+urllib.quote(xid)+"?row_count="+str(10))["frames"][0]
    self._fill_rows(res)
    print "Rows:{:,}".format(self._nrows), "Cols:{:,}".format(self._ncols)
    res["chunk_summary"].show()
    res["distribution_summary"].show()
    print("\n")
    self.summary()

  def __getitem__(self, item):
    """
    Frame slicing.
    Supports R-like row and column slicing.

    Examples:
      fr[2]              # All rows, column 2
      fr[-2]             # All rows, 2nd column from end
      fr[:,-1]           # All rows, last column
      fr[0:5,:]          # first 5 rows, all columns
      fr[fr[0] > 1, :]   # all rows greater than 1 in the first column, all columns
      fr[[1,5,6]]        # columns 1, 5, and 6
      fr[0:50, [1,2,3]]  # first 50 rows, columns 1,2, and 3

    :param item: A tuple, a list, a string, or an int.
                 If a tuple, then this indicates both row and column selection. The tuple
                 must be exactly length 2.
                 If a list, then this indicates column selection.
                 If a int, the this indicates a single column to be retrieved at the index.
                 If a string, then slice on the column with this name.
    :return: An H2OFrame.
    """
    # Select columns based on a string, a list of strings, an int or a slice.
    # Note that the python column selector handles the case of negative
    # selections, or out-of-range selections - without having to compute
    # self._ncols in the front-end - which would force eager evaluation just to
    # range check in the front-end.
    if isinstance(item, (basestring,list,int,slice)):
      return ExprNode("cols_py",self,item)  # just columns
    if isinstance(item, frame.H2OFrame): item = item._ex
    if isinstance(item, ExprNode): return ExprNode("rows",self,item)  # just rows
    if isinstance(item, tuple):
      rows, cols = item
      allrows = allcols = False
      if isinstance(cols, slice):  allcols = all([a is None for a in [cols.start,cols.step,cols.stop]])
      if isinstance(rows, slice):  allrows = all([a is None for a in [rows.start,rows.step,rows.stop]])

      if allrows and allcols: return self               # fr[:,:]    -> all rows and columns.. return self
      if allrows: return ExprNode("cols_py",self,cols)  # fr[:,cols] -> really just a column slice
      if allcols: return ExprNode("rows",self,rows)     # fr[rows,:] -> really just a row slices

      res = ExprNode("rows", ExprNode("cols_py",self,cols),rows)
      # Pythonic: if the row & col selector turn into ints (or a single col
      # name), then extract the single element out of the Frame.  Otherwise
      # return a Frame, EVEN IF the selectors are e.g. slices-of-1-value.
      if isinstance(rows, int) and isinstance(cols,(basestring,int)):
        res = ExprNode("flatten",res) # Overwrite res to preserve gc referrer count
        return res._eager_scalar()
      return res
    raise ValueError("Unexpected __getitem__ selector: "+str(type(item))+" "+str(item.__class__))

  def _setitem(self, b, c):
    """
    Replace a column in an Expr

    :param b: A 0-based index or a column name.
    :param c: The vector that 'b' is replaced with.
    :return: Returns a new modifed Expr
    """
    col_expr=None
    row_expr=None
    colname=None  # When set, we are doing an append

    if isinstance(b, basestring):  # String column name, could be new or old
      if b in self.col_names(): col_expr = self.col_names().index(b)  # Old, update
      else:                     col_expr = self._ncols ; colname = b  # New, append
    elif isinstance(b, int):    col_expr = b # Column by number
    elif isinstance(b, tuple):     # Both row and col specifiers
      row_expr = b[0]
      col_expr = b[1]
      if isinstance(col_expr, basestring):   # Col by name
        if col_expr not in self.col_names(): # Append
          colname = col_expr
          col_expr = self._ncols
      elif isinstance(col_expr, slice):    # Col by slice
        if col_expr.start is None and col_expr.stop is None:
          col_expr = slice(0,self.ncol)    # Slice of all
    elif isinstance(b, ExprNode): row_expr = b # Row slicing

    src = c if isinstance(c,ExprNode) else (float("nan") if c is None else c)
    return (ExprNode(":="    ,self,src,col_expr,row_expr) if colname is None
       else ExprNode("append",self,src,colname))
=======
  @staticmethod
  def _collapse_sb(sb): return ' '.join("".join(sb).replace("\n", "").split()).replace(" )", ")")

  def _debug_print(self,pprint=True): return "".join(self._to_string(sb=[])) if pprint else ExprNode._collapse_sb(self._to_string(sb=[]))

  def _to_string(self,depth=0,sb=None):
    sb += ['\n', " "*depth, "("+self._op, " "]
    for child in self._children:
      if isinstance(child, h2o.H2OFrame) and child._id is None:   child._ast._to_string(depth+2,sb)
      elif isinstance(child, h2o.H2OFrame):                       sb+=['\n', ' '*(depth+2), child._id]
      elif isinstance(child, ExprNode):                           child._to_string(depth+2,sb)
      else:                                                       sb+=['\n', ' '*(depth+2), str(child)]
    sb+=['\n',' '*depth+") "] + ['\n'] * (depth==0)  # add a \n if depth == 0
    return sb
>>>>>>> 7e9457a9
<|MERGE_RESOLUTION|>--- conflicted
+++ resolved
@@ -156,7 +156,6 @@
     elif arg is None:                             return "[]"  # empty list
     raise ValueError("Unexpected arg type: " + str(type(arg))+" "+str(arg.__class__)+" "+arg.__repr__())
 
-<<<<<<< HEAD
   def _clear_impl(self):
     if not isinstance(self._ast,tuple): return
     for ast in self._ast:
@@ -333,20 +332,4 @@
 
     src = c if isinstance(c,ExprNode) else (float("nan") if c is None else c)
     return (ExprNode(":="    ,self,src,col_expr,row_expr) if colname is None
-       else ExprNode("append",self,src,colname))
-=======
-  @staticmethod
-  def _collapse_sb(sb): return ' '.join("".join(sb).replace("\n", "").split()).replace(" )", ")")
-
-  def _debug_print(self,pprint=True): return "".join(self._to_string(sb=[])) if pprint else ExprNode._collapse_sb(self._to_string(sb=[]))
-
-  def _to_string(self,depth=0,sb=None):
-    sb += ['\n', " "*depth, "("+self._op, " "]
-    for child in self._children:
-      if isinstance(child, h2o.H2OFrame) and child._id is None:   child._ast._to_string(depth+2,sb)
-      elif isinstance(child, h2o.H2OFrame):                       sb+=['\n', ' '*(depth+2), child._id]
-      elif isinstance(child, ExprNode):                           child._to_string(depth+2,sb)
-      else:                                                       sb+=['\n', ' '*(depth+2), str(child)]
-    sb+=['\n',' '*depth+") "] + ['\n'] * (depth==0)  # add a \n if depth == 0
-    return sb
->>>>>>> 7e9457a9
+       else ExprNode("append",self,src,colname))